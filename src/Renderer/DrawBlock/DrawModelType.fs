﻿module DrawModelType


open CommonTypes
open DrawHelpers
open Fable.React
open Fable.React.Props
open Elmish
open Optics
open Node.ChildProcess

//--------------------------COMMON TYPES------------------------------//

/// Static 1D data defining position range within which the currently moved thing will "snap"
/// to fixed point (Snap).
type SnapData = {
    UpperLimit: float
    LowerLimit: float
    Snap: float
    /// DisplayLine may not be the same as Snap because when two symbols snap together the
    /// displayed line must go through the centre of each symbol, whereas the TopLeft 
    /// coordinate is the one which is snapped
    IndicatorPos: float
    }

/// Dynamic data used when a symbol is being snapped
type Snap = {
    UnSnapPosition: float
    SnapPosition: float
    SnapIndicatorPos: float
}
// lenses to access fields in above types
let unSnapPositon_ = Lens.create (fun s -> s.UnSnapPosition) (fun u s -> {s with UnSnapPosition = u})
let snapPosition_ = Lens.create (fun s -> s.SnapPosition) (fun u s -> {s with SnapPosition = u})
let snapIndicatorPos_ = Lens.create (fun s -> s.SnapIndicatorPos) (fun u s -> {s with SnapIndicatorPos = u})

/// All the 1D data needed to manage snapping of a moving symbol
type SnapInfo = {
    /// static data - set of "snap" positions
    SnapData: SnapData array 
    /// dynamic data - present if symbol is currently snapped
    SnapOpt: Snap option 
    }

// lenses to access fields in the above types
let snapData_ = Lens.create (fun inf -> inf.SnapData) (fun s inf -> {inf with SnapData = s})
let snapOpt_ = Lens.create (fun inf -> inf.SnapOpt) (fun s inf -> {inf with SnapOpt = s})

type SnapXY = {SnapX: SnapInfo; SnapY: SnapInfo}
let snapX_ = Lens.create (fun xy -> xy.SnapX) (fun s xy -> {xy with SnapX = s})
let snapY_ = Lens.create (fun xy -> xy.SnapY) (fun s xy -> {xy with SnapY = s})


/// ---------- SYMBOL TYPES ----------
module SymbolT =
    open Optics.Operators

    /// Represents the orientation of a wire segment or symbol flip
    type FlipType =  FlipHorizontal | FlipVertical
    type RotationType = RotateClockwise | RotateAntiClockwise

    /// Wraps around the input and output port id types
    type PortId = | InputId of InputPortId | OutputId of OutputPortId

    /// data structures defining where ports are put on symbol boundary
    /// strings here are used for port ids
    type PortMaps =
        {     
            /// Maps edge to list of ports on that edge, in correct order
            Order: Map<Edge, string list>
            /// Maps the port ids to which side of the component the port is on
            Orientation: Map<string, Edge>
        }

    let order_ = Lens.create (fun a -> a.Order) (fun s a -> {a with Order = s})
    let orientation_ = Lens.create (fun a -> a.Orientation) (fun s a -> {a with Orientation = s})

    /// data here changes how the symbol looks but has no other effect
    type ShowPorts = | ShowInput | ShowOutput | ShowBoth | ShowBothForPortMovement | ShowNone | ShowOneTouching of Port | ShowOneNotTouching of Port | ShowTarget  
    
    // HLP23 AUTHOR: BRYAN TAN
    type ShowCorners = | ShowAll | DontShow
    type AppearanceT =
        {
            // During various operations the ports on a symbol (input, output, or both types)
            // are highlighted as circles. This D.U. controls that.
            ShowPorts: ShowPorts
            ShowCorners: ShowCorners
            // appears not to be used now.
            HighlightLabel: bool
            /// symbol color is determined by symbol selected / not selected, or if there are errors.
            Colour: string
            /// translucent symbols are used uring symbol copy operations.
            Opacity: float  
        }

    /// This defines the colors used in teh drawblack, and therfore also the symbol color.
    type ThemeType =
        |White
        |Light
        |Colourful

    let showPorts_ = Lens.create (fun a -> a.ShowPorts) (fun s a -> {a with ShowPorts = s})
    // let showOutputPorts_ = Lens.create (fun a -> a.ShowOutputPorts) (fun s a -> {a with ShowOutputPorts = s})
    let showCorners_ = Lens.create (fun a -> a.ShowCorners) (fun s a -> {a with ShowCorners = s})
    let highlightLabel_ = Lens.create (fun a -> a.HighlightLabel) (fun s a -> {a with HighlightLabel = s})
    let colour_ = Lens.create (fun a -> a.Colour) (fun s a -> {a with Colour = s})
    let opacity_ = Lens.create (fun a -> a.Opacity) (fun s a -> {a with Opacity = s})


    /// Represents a symbol, that contains a component and all the other information needed to render it
    type Symbol =
        {
            /// Coordinates of the symbol's top left corner
            /// on component save/restore this is also X,Y on Component type.
            Pos: XYPos
        
            /// Width of the wires connected to input ports 0 & 1
            /// This is needed on the symbol only for  bus splitter and bus merge symbols
            /// These display the bit numbers of their connections.
            /// wire widths are calulated by width inference so these values are transient and
            /// need not be stored.
            InWidth0: int option
            InWidth1: int option

            /// the following fields define the position and size of the component label.
            /// labels will rotate when the symbol is rotated.
            /// labels can be manually adjusted, if not position is as default (for given rotation)
            LabelBoundingBox: BoundingBox
            LabelHasDefaultPos: bool
            LabelRotation: Rotation option
        
            /// this filed contains transient information that alters the appearance of the symbol
            Appearance: AppearanceT

            /// This, for convenience, is a copy of the component Id string, used as Id for symbol
            /// Thus symbol Id = component Id.
            /// It is unique within one design sheet.
            Id : ComponentId  

            /// This is the electrical component.
            /// When the component is loaded into draw block the position is kept as Pos field in symbol
            /// However H & W remain important, as the height and width of the symbol. This is anomalous.
            /// It would make sure sense for all geometric info to be in fields on the symbol.
            /// However X,Y,H,W are used (to some extent) in non-draw-block Issie code.
            /// NB HScale, VScale modify H,
            Component : Component  
            
            /// transient field to show if ports are being dragged in teh UI.
            Moving: bool
            /// determines whetehr the symbol or its contents (it it is a custom component) contain any clo9cked logic.
            /// used to display a clokc symbol
            IsClocked: bool
            /// determines whether symbol is rorated (in 90 degree increments) or flipped (reflected).
            STransform: STransform
            ReversedInputPorts: bool option

            /// These maps contain the order (on and edge), and the symbol edge, of each port.
            /// Edge positions are known from the component XYPos and H (height), W (width).
            /// Ports are located as fixed equidistant positions along each component edge dependent on number of ports.
            /// Therefore port position can be calculated from these maps and XYPos, H, W.
            PortMaps : PortMaps

            /// HScale & VScale modify default W (width)  and H (height) respectively if not None. They are changed by symbol property box.
            /// Horizontal symbol dimension = HScale*W etc
            /// They are currently used only on Custom Components and will not work on other omponents.
            HScale : float option
            /// HScale & VScale modify W and H respectively if not None.
            /// Vertical symbol dimension = VScale*H etc
            /// They are currently used only on Custom Components and will not work on other omponents.

            VScale : float option

            /// Option to represent a port that is being moved, if it's some, it contains the moving port's Id and its current position.
            /// dynamic info used in port move operation.
            MovingPort: Option<{|PortId:string; CurrPos: XYPos|}>
            /// dynamic info used in port move operation
            MovingPortTarget: (XYPos*XYPos) option

        }

    let appearance_ = Lens.create (fun a -> a.Appearance) (fun s a -> {a with Appearance = s})
    let portMaps_ = Lens.create (fun a -> a.PortMaps) (fun s a -> {a with PortMaps = s})
    let movingPort_ = Lens.create (fun a -> a.MovingPort) (fun s a -> {a with MovingPort = s})
    let movingPortTarget_ = Lens.create (fun a -> a.MovingPortTarget) (fun s a -> {a with MovingPortTarget = s})
    let component_ = Lens.create (fun a -> a.Component) (fun s a -> {a with Component = s})


    /// Represents all the symbols and ports on the sheet
    type Model = {
        Symbols: Map<ComponentId, Symbol>

        /// All the symbols currently on the clipboard
        CopiedSymbols: Map<ComponentId, Symbol>

        /// Contains all the input and output ports in the model (currently rendered)
        Ports: Map<string, Port>

        /// Contains all the inputports that have a wire connected to them.
        /// If a port is in the set, it is connected, otherwise it is not
        InputPortsConnected:  Set<InputPortId>

        /// Represents the number of wires connected to each output port in the model
        OutputPortsConnected: Map<OutputPortId, int>

        Theme: ThemeType
        }

    //----------------------------Message Type-----------------------------------//

    /// The different messages coming from sheet, normally represent events
    type Msg =
        | MouseMsg of MouseT
        | AddSymbol of (LoadedComponent list) * pos:XYPos * compType:ComponentType * lbl: string
        | CopySymbols of ComponentId list
        | DeleteSymbols of sIds:ComponentId list
        | ShowAllInputPorts | ShowAllOutputPorts | DeleteAllPorts
        | MoveSymbols of compList: ComponentId list * move: XYPos
        | MoveLabel of compId: ComponentId * move: XYPos
        | ShowPorts of ComponentId list
        | ShowCustomOnlyPorts of ComponentId list
        | SelectSymbols of ComponentId list// Issie interface
        | SymbolsHaveError of sIds: ComponentId list
        | ChangeLabel of sId : ComponentId * newLabel : string
        | PasteSymbols of sIds: ComponentId list
        | ColorSymbols of compList : ComponentId list * colour : HighLightColor
        | ErrorSymbols of errorIds: ComponentId list * selectIds: ComponentId list * isDragAndDrop: bool
        | ChangeNumberOfBits of compId:ComponentId * NewBits:int 
        | ChangeLsb of compId: ComponentId * NewBits:int64 
        | ChangeInputValue of compId: ComponentId * newVal: int
        | ChangeScale of compId:ComponentId * newScale:float * whichScale:ScaleAdjustment
        | ChangeConstant of compId: ComponentId * NewBits:int64 * NewText:string
        | ChangeBusCompare of compId: ComponentId * NewBits:uint32 * NewText:string
        | ChangeReversedInputs of compId: ComponentId
        | ChangeAdderComponent of compId: ComponentId * oldComp: Component * newComp: ComponentType
        | ChangeCounterComponent of compId: ComponentId * oldComp: Component * newComp: ComponentType
        | ResetModel // For Issie Integration
        | LoadComponents of  LoadedComponent list * Component list // For Issie Integration
        | WriteMemoryLine of ComponentId * int64 * int64 // For Issie Integration 
        | WriteMemoryType of ComponentId * ComponentType
        | UpdateMemory of ComponentId * (Memory1 -> Memory1)
        | RotateLeft of compList : ComponentId list * RotationType
        | Flip of compList: ComponentId list * orientation: FlipType
        /// Taking the input and..
        | MovePort of portId: string * move: XYPos
        | MovePortDone of portId: string * move: XYPos
        // HLP23 AUTHOR: BRYAN TAN
        | ShowCustomCorners of compList: ComponentId list
        | HideCustomCorners of compList: ComponentId list
        | ResizeSymbol of compId: ComponentId * corner: XYPos * move: XYPos
        | ResizeSymbolDone of compId: ComponentId * corner: XYPos * move: XYPos
        | SaveSymbols
        | SetTheme of ThemeType
             //------------------------Sheet interface message----------------------------//
        | UpdateBoundingBoxes

    
    let symbols_ = Lens.create (fun m -> m.Symbols) (fun s m -> {m with Symbols = s})
    let ports_ = Lens.create (fun m -> m.Ports) (fun w m -> {m with Ports = w})
    let symbolOf_ k = symbols_ >-> Map.valueForce_ "What? Symbol id lookup in model failed" k


        //------------------------------------------------------------------------//
    //------------------------------BusWire Types-----------------------------//
    //------------------------------------------------------------------------//
    
module BusWireT =

    type Orientation = | Vertical | Horizontal
    
    ///
    type SnapPosition = High | Mid | Low
    
    /// Represents how wires are rendered
    type WireType = Radial | Modern | Jump
    
    /// Represents how a wire segment is currently being routed
    type RoutingMode = Manual | Auto
    
    /// Used to represent a segment in a wire
    type Segment = 
        {
            Index: int
            Length : float
            WireId: ConnectionId
            /// List of offsets along a segment where jumps or intersects occur. Matches the sign of Length. Only used on horizontal segments.
            IntersectOrJumpList: float list
            Draggable : bool
            Mode : RoutingMode
        }
        with
            /// get SegmentID id for segment
            member inline this.GetId() = this.Index,this.WireId
            /// return true if segment length is 0 to within FP tolerance
            member inline this.IsZero() = abs this.Length < XYPos.epsilon
    
    /// Add absolute vertices to a segment
    type ASegment = {
            Start: XYPos
            End: XYPos
            Segment: Segment
        }
        with
            /// get SegmentID id for segment
            member inline this.GetId() = this.Segment.Index,this.Segment.WireId
            /// return true if segment length is 0 to within FP tolerance
            member inline this.IsZero() = abs this.Segment.Length < XYPos.epsilon

    
    type Wire =
        {
            WId: ConnectionId 
            InputPort: InputPortId
            OutputPort: OutputPortId
            Color: HighLightColor
            Width: int
            Segments: list<Segment>
            StartPos : XYPos
            InitialOrientation : Orientation
        }

    let segments_ = Lens.create (fun m -> m.Segments) (fun s m -> {m with Segments = s})
   
    
    /// Defines offsets used to render wire width text
    type TextOffset =
        static member yOffset = 7.
        static member xOffset = 1.
        static member xLeftOffset = 20.
    
    type Model =
        {
            Symbol: SymbolT.Model
            Wires: Map<ConnectionId, Wire>
            CopiedWires: Map<ConnectionId, Wire> 
            SelectedSegment: SegmentId option
            LastMousePos: XYPos
            ErrorWires: list<ConnectionId>
            Notifications: Option<string>
            Type : WireType
            ArrowDisplay: bool
            SnapToNet: bool
            MakeChannelToggle: bool
        }
    
    //----------------------------Message Type-----------------------------------//
    
    /// BusWire messages: see BusWire.update for more info
    type Msg =
        | Symbol of SymbolT.Msg // record containing messages from Symbol module
        | AddWire of (InputPortId * OutputPortId) // add a new wire between these ports to the model
        | BusWidths
        | CopyWires of list<ConnectionId>
        | DeleteWires of list<ConnectionId>
        | DeleteWiresOnPort of (Port option) list
        | SelectWires of list<ConnectionId>
        | UpdateWires of list<ComponentId> * XYPos
        | UpdateSymbolWires of ComponentId
        | DragSegment of SegmentId * MouseT
        | CoalesceWire of ConnectionId
        | ColorWires of list<ConnectionId> * HighLightColor
        | ErrorWires of list<ConnectionId>
        | ResetJumps of list<ConnectionId>
        | MakeJumps of list<ConnectionId>
        | UpdateWireDisplayType of WireType
        | ToggleArrowDisplay
        | ResetModel // For Issie Integration
        | LoadConnections of list<Connection> // For Issie Integration
        | UpdateConnectedWires of list<ComponentId> // rotate each symbol separately. TODO - rotate as group? Custom comps do not rotate
        | RerouteWire of string
        | ToggleSnapToNet
        | MakeChannel of BoundingBox // For manual channel routing

    open Optics
    open Operators
    let symbol_ = Lens.create (fun m -> m.Symbol) (fun w m -> {m with Symbol = w})
    let wires_ = Lens.create (fun m -> m.Wires) (fun w m -> {m with Wires = w})
    let wireOf_ k = wires_ >-> Map.valueForce_ "What? Symbol id lookup in model failed" k
    let symbolOf_ k = symbol_ >-> SymbolT.symbolOf_ k

module SheetT =

    /// Used to keep mouse movement (AKA velocity) info as well as position
    type XYPosMov = {
        Pos: XYPos
        Move: XYPos
        }

    let move_ = Lens.create (fun m -> m.Move) (fun w m -> {m with Move = w})
    let pos_ = Lens.create (fun m -> m.Pos) (fun w m -> {m with Pos = w})

    /// Used to keep track of what the mouse is on
    type MouseOn =
        | Label of CommonTypes.ComponentId
        | InputPort of CommonTypes.InputPortId * XYPos
        | OutputPort of CommonTypes.OutputPortId * XYPos
        | Component of CommonTypes.ComponentId
        | Connection of CommonTypes.ConnectionId
        | ComponentCorner of CommonTypes.ComponentId * XYPos * int
        | Canvas

    /// Keeps track of the current action that the user is doing
    type CurrentAction =
        | Selecting
        | InitialiseMoving of CommonTypes.ComponentId // In case user clicks on a component and never drags the mouse then we'll have saved the component that the user clicked on to reset any multi-selection to that component only.
        | InitialiseMovingLabel of CommonTypes.ComponentId
        | MovingSymbols
        | MovingLabel
        | DragAndDrop
        | Panning of offset: XYPos // panning sheet using shift/drag, offset = (initials) ScreenScrollPos + (initial) ScreenPage
        | MovingWire of SegmentId // Sends mouse messages on to BusWire
        | ConnectingInput of CommonTypes.InputPortId // When trying to connect a wire from an input
        | ConnectingOutput of CommonTypes.OutputPortId // When trying to connect a wire from an output
        | Scrolling // For Automatic Scrolling by moving mouse to edge to screen
        | Idle
        // ------------------------------ Issie Actions ---------------------------- //
        | InitialisedCreateComponent of LoadedComponent list * ComponentType * string
        | MovingPort of portId: string//?? should it have the port id?
        | ResizingSymbol of CommonTypes.ComponentId * XYPos

    type UndoAction =
        | MoveBackSymbol of CommonTypes.ComponentId List * XYPos
        | UndoPaste of CommonTypes.ComponentId list



    /// Keeps track of what cursor to show
    type CursorType =
        | Default
        | ClickablePort
        | NoCursor
        | Spinner
        | GrabWire
        | GrabLabel
        | GrabSymbol
        | Grabbing
        | ResizeNESW // HLP23 AUTHOR: BRYAN TAN 
        | ResizeNWSE
    with
        member this.Text() = 
            match this with
            | Default -> "default"
            | ClickablePort -> "move"
            | NoCursor -> "none"
            | Spinner -> "wait"
            | GrabWire -> "crosshair"
            | GrabSymbol -> "cell"
            | GrabLabel -> "grab"
            | Grabbing -> "grabbing"
            | ResizeNESW -> "nesw-resize"   
            | ResizeNWSE -> "nwse-resize"

    /// For Keyboard messages
    type KeyboardMsg =
        | CtrlS | CtrlC | CtrlV | CtrlZ | CtrlY | CtrlA | CtrlW | AltC | AltV | AltZ | AltShiftZ | ZoomIn | ZoomOut | DEL | ESC

    type WireTypeMsg =
        | Jump | Radiussed | Modern

    type IssieInterfaceMsg =
        | ToggleArrows

    /// Possible fields that may (or may not) be used in a dialog popup.
    type PopupDialogData = {
        Text : string option;
        Int : int option;
        Int2: int64 option
    }

    type Arrange = | AlignSymbols | DistributeSymbols

    type CompilationStage =
        | Completed of int
        | InProgress of int
        | Failed
        | Queued
    
    type CompilationStageLabel =
        | Synthesis
        | PlaceAndRoute
        | Generate
        | Upload

    type CompileStatus = {
        Synthesis: CompilationStage;
        PlaceAndRoute: CompilationStage;
        Generate: CompilationStage;
        Upload: CompilationStage;
    }

    type Msg =
        | Wire of BusWireT.Msg
        | KeyPress of KeyboardMsg
        | ToggleGrid
        | KeepZoomCentered of XYPos
        | MouseMsg of MouseT
        | UpdateBoundingBoxes
        | UpdateSingleBoundingBox of ComponentId
        | UpdateScrollPos of XYPos
        | UpdateScrollPosFromCanvas of dispatch: ( Msg -> Unit)
        | ManualKeyUp of string // For manual key-press checking, e.g. CtrlC
        | ManualKeyDown of string // For manual key-press checking, e.g. CtrlC
        | CheckAutomaticScrolling
        | DoNothing
        // ------------------- Popup Dialog Management Messages----------------------//
        | ShowPopup of ((Msg -> Unit) -> PopupDialogData -> ReactElement)
        | ClosePopup
        | SetPopupDialogText of string option
        | SetPopupDialogInt of int option
        // ------------------- Issie Interface Messages ----------------------
        | InitialiseCreateComponent of LoadedComponent list * ComponentType * string // Need to initialise for drag-and-drop
        | FlushCommandStack
        | ResetModel
        | UpdateSelectedWires of ConnectionId list * bool
        | ColourSelection of compIds : ComponentId list * connIds : ConnectionId list * colour : HighLightColor
        | PortMovementStart
        | PortMovementEnd
        | ResetSelection
        | ToggleNet of CanvasState //This message does nothing in sheet, but will be picked up by the update function
        | SelectWires of ConnectionId list
        | SetSpinner of bool
        | Rotate of SymbolT.RotationType
        | Flip of SymbolT.FlipType
        | Arrangement of Arrange
        | RotateLabels
        | WireType of WireTypeMsg
        | IssieInterface of IssieInterfaceMsg
        | MovePort of MouseT //different from mousemsg because ctrl pressed too
        | SaveSymbols
        // ------------------- Compilation and Debugging ----------------------
        | StartCompiling of path: string * name: string * profile: Verilog.CompilationProfile
        | StartCompilationStage of CompilationStageLabel * path: string * name: string * profile: Verilog.CompilationProfile
        | StopCompilation
        | TickCompilation of float
        | FinishedCompilationStage
        | DebugSingleStep
        | DebugStepAndRead of parts: int 
        | DebugRead of parts: int 
        | OnDebugRead of data: int * viewer: int
        | DebugConnect
        | DebugDisconnect
        | DebugUpdateMapping of string array
        | DebugContinue
        | DebugPause
        | SetDebugDevice of string
        | ReorderPorts
        | TestSmartChannel
        | TestPortPosition
        | ToggleSnapToNet
        | BeautifySheet
<<<<<<< HEAD
        | OptimiseSymbol
=======
        | MakeChannelToggle
>>>>>>> 7379693b


    type ReadLog = | ReadLog of int

    type DebugState =
        | NotDebugging
        | Paused
        | Running

    type Model = {
        Wire: BusWireT.Model
        // function to create popup pane if present
        PopupViewFunc : ((Msg -> Unit) -> PopupDialogData -> Fable.React.ReactElement) option
        // data to populate popup (may not all be used)
        PopupDialogData : PopupDialogData
        BoundingBoxes: Map<CommonTypes.ComponentId, BoundingBox>
        LastValidBoundingBoxes: Map<CommonTypes.ComponentId, BoundingBox>
        SelectedLabel: CommonTypes.ComponentId option
        SelectedComponents: CommonTypes.ComponentId List
        SelectedWires: CommonTypes.ConnectionId list
        NearbyComponents: CommonTypes.ComponentId list
        ErrorComponents: CommonTypes.ComponentId list
        DragToSelectBox: BoundingBox
        ConnectPortsLine: XYPos * XYPos // Visual indicator for connecting ports, defines two vertices to draw a line in-between.
        TargetPortId: string // Keeps track of if a target port has been found for connecting two wires in-between.
        Action: CurrentAction
        ShowGrid: bool // Always true at the moment, kept in-case we want an optional grid
        //Theme: ThemeType
        CursorType: CursorType
        LastValidPos: XYPos
        SnapSymbols: SnapXY
        SnapSegments: SnapXY
        CurrentKeyPresses: Set<string> // For manual key-press checking, e.g. CtrlC
        /// how X,Y coordinates throughout draw block are scaled into screen pixels.
        /// All unscaled dimensions (screen pixels) have Screen prepended to name.
        Zoom: float
        /// the size of teh canvas in DrawBlock units
        CanvasSize: float // how large is the circuit canvas - can be changed dynamically
        TmpModel: Model Option
        UndoList: Model List
        RedoList: Model List
        AutomaticScrolling: bool // True if mouse is near the edge of the screen and is currently scrolling. This improved performance for manual scrolling with mouse wheel (don't check for automatic scrolling if there is no reason to)
        /// html scrolling position: this is in screen pixels, draw block X,Y values are 1/model.Zoom of this
        ScreenScrollPos: XYPos // copies HTML canvas scrolling position: (canvas.scrollLeft,canvas.scrollTop)
        /// this is Drawblock X,Y values
        LastMousePos: XYPos // For Symbol Movement
        ScrollingLastMousePos: XYPosMov // For keeping track of mouse movement when scrolling. Can't use LastMousePos as it's used for moving symbols (won't be able to move and scroll symbols at same time)
        LastMousePosForSnap: XYPos
        MouseCounter: int
        CtrlKeyDown : bool
        ScrollUpdateIsOutstanding: bool
        PrevWireSelection : ConnectionId list
        Compiling: bool
        CompilationStatus: CompileStatus
        CompilationProcess: ChildProcess option
        DebugState: DebugState
        DebugData: int list
        DebugMappings: string array
        DebugIsConnected: bool
        DebugDevice: string option
        }
    
    open Operators
    let wire_ = Lens.create (fun m -> m.Wire) (fun w m -> {m with Wire = w})
    let selectedComponents_ = Lens.create (fun m -> m.SelectedComponents) (fun sc m -> {m with SelectedComponents = sc})
    let selectedWires_ = Lens.create (fun m -> m.SelectedWires) (fun sw m -> {m with SelectedWires = sw})
    let boundingBoxes_ = Lens.create (fun m -> m.BoundingBoxes) (fun bb m -> {m with BoundingBoxes = bb})

    let wires_ = wire_ >-> BusWireT.wires_
    let symbol_ = wire_ >-> BusWireT.symbol_
    let symbols_ = wire_ >-> BusWireT.symbol_ >-> SymbolT.symbols_
    let symbolOf_ k = symbol_ >-> SymbolT.symbolOf_ k

    let scrollingLastMousePos_ = Lens.create (fun m -> m.ScrollingLastMousePos) (fun w m -> {m with ScrollingLastMousePos = w})
    let lastMousePos_ = Lens.create (fun m -> m.LastMousePos) (fun w m -> {m with LastMousePos = w})
    let screenScrollPos_ = Lens.create (fun m -> m.ScreenScrollPos) (fun w m -> {m with ScreenScrollPos = w})
    let lastMousePosForSnap_ = Lens.create (fun m -> m.LastMousePosForSnap) (fun w m -> {m with LastMousePosForSnap = w})
    let canvasSize_ = Lens.create (fun m -> m.CanvasSize) (fun w m -> {m with CanvasSize = w})

<|MERGE_RESOLUTION|>--- conflicted
+++ resolved
@@ -548,11 +548,8 @@
         | TestPortPosition
         | ToggleSnapToNet
         | BeautifySheet
-<<<<<<< HEAD
+        | MakeChannelToggle
         | OptimiseSymbol
-=======
-        | MakeChannelToggle
->>>>>>> 7379693b
 
 
     type ReadLog = | ReadLog of int
