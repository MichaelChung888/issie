﻿module SmartHelpers
open CommonTypes
open DrawHelpers
open DrawModelType
open DrawModelType.SymbolT
open DrawModelType.BusWireT
open BusWire
open BusWireUpdateHelpers

open Optics
open Operators

open SymbolUpdate
open Symbol

//-----------------------------------------------------------------------------------------------//
//---------------------------HELPERS FOR SMART DRAW BLOCK ADDITIONS------------------------------//
//-----------------------------------------------------------------------------------------------//

(*
HOW TO USE THIS MODULE.

(1) Add well-documented useful functions - see updateModelSymbols and updateModelWires
    for examples. You do not need to add performance information as in updateModelSymbols. 
    Your priority should be writing clear code. Try to avoid very inefficient implementations
    if possible (e.g. 100X slower than a similar complexity solution), but do not worry 
    about this.
(2) Note from my examples distinction between XML documentation and additional details
    in header comments.
(3) HLP23: Note comments here labelled "HLP23" which are for HLP23 class and would be deleted in
    production (Group phase) code.
(2) HLP23: Each function must have a single author specified by "HLP23: AUTHOR" in an XML comment
    as in my example: give name as Family name only (unique within teams).
(3) HLP23: Inform other members that you have written a function they could maybe use.
(4) HLP23: If two people end up with near-identical functions here team phase can rationalise if
    needed normally you are expected to share when this makes code writing faster.
(5) Note best practice here using Optics for nested record update. This is NOT curently required
    in Issie but used appropriately results in better code. Use it if you are comfortable doing so.
(5) Note on qualifying types: do this when not doing it would be ambiguous - e.g. here
    the BusWire and Symbol Model types.
(6) Note on code layout. A limit of 100 characters per line is used here. Seems about right.
*)

//----------------------------------------------------------------------------------------------//

/// Update BusWire model with given symbols. Can also be used to add new symbols.
/// This uses a fold on the Map to add symbols which makes it fast in the case that the number
/// of symbols added is very small.
//  Performance scales as O(M*log2(N)) - M = number of symbols added, N = number of existing
//  Symbols. Changing large maps is relatively expensive hence the care here.
//  This function uses best practice for nested record update with Optics. See Wiki for
//  details. Note that Optics are probably a little bit slower than F# record update (factor of 2)
//  however in this case it does not matter because the time taken is << the Map update time.
/// HLP23: AUTHOR Clarke
let updateModelSymbols 
    (model: BusWireT.Model) 
    (symbols: Symbol list)
        : BusWireT.Model =
    // HLP23: note on fold implementation. symMap is both argument and result of the
    // fold function => sequential set of updates. In thsi case much more efficient than Map.map
    // over all symbols.
    // HLP23 - see also similar updateModelWires
    let symbols' =
        (model.Symbol.Symbols,symbols)
        ||> List.fold (fun symMap symToAdd -> Map.add symToAdd.Id symToAdd symMap)
    Optic.set (symbol_ >-> symbols_) symbols' model

/// Update BusWire model with given wires. Can also be used to add new wires.
/// This uses a fold on the Map to add wires which makes it fast in the case that the number
/// of wires added is small.
//  Performance scales as O(M*log2(N)) - M = number of wires added, N = number of existing
//  wires. Changing large maps is relatively expensive hence the care here.
//  This function uses best practice for nested record update with Optics. See Wiki for
//  details. Note that Optics are probably a little bit slower than F# record update (factor of 2)
//  however in this case it does not matter because the time taken is << the Map update time.
/// HLP23: AUTHOR Clarke
let updateModelWires 
    (model: BusWireT.Model) 
    (wiresToAdd: Wire list)
        : BusWireT.Model =
    //
    // HLP23: note on fold implementation. In this (typical) example Map is
    // sequentially updated by the fold. A common and difficult to see coding mistake is to use the 
    // original wireMap (argument of Optic map function) not the updated one (wireMap argument of 
    // List.map folder) in the fold function! That is not possible here because both have the same 
    // name so the inner bound updated wireMap is always what is used in the folder function. 
    // This is good practice, and if you have ever debugged this type of mistake you will know it
    // is very necessary!

    // HLP23: note on this use of Optics.map in a pipeline. It is more "functional" than the 
    // equivalent implementation using a let definition and Optics.set. Is it clearer? Or less clear? 
    // Standard logic says we should prefer the pipeline if the name of the let definition adds 
    // nothing which is the case here. I have given you both ways of using Optics here so you can 
    // compare the two implementations and decide. NB - you are NOT required to use Optics in your 
    // own code.
    //
    // HLP23: Note how multiple updates to different parts of the model can be neatly pipelined 
    // like this using a separate Optic.map or Optic.set for each.
    //
    // HLP23: note that if the operation here was larger or part of some pipeline the
    // 2nd argument to Optic.map - which defines the model change - could be given a name and 
    // turned into a local function making the Optic.map line like:
    // |> Optic.map wires_ myNameForThisWireMapUpdate
    model
    |> Optic.map wires_ (fun wireMap  ->
        (wireMap,wiresToAdd)
        ||> List.fold (fun wireMap wireToAdd -> Map.add wireToAdd.WId wireToAdd wireMap))


<<<<<<< HEAD
//Function which returns the middle segment of a given wire based on one of it's segment 
//Author: Zsombor Klapper
let getMiddleSegment (model : Model) (wireId:ConnectionId) =
    let wire = model.Wires[wireId]
    match wire.Segments.Length with
    | 7 -> getSegmentFromId model (3, wireId)
    | 9 -> getSegmentFromId model (5, wireId)
    | 8 -> getSegmentFromId model (3, wireId)
    | x -> getSegmentFromId model (x/2, wireId)

//Gets the starting component 
let getStartComponentFromWire (model : DrawModelType.BusWireT.Model) (wire : Wire) =
    let startCompId = model.Symbol.Ports[Symbol.getInputPortIdStr wire.InputPort].HostId
    model.Symbol.Symbols[ComponentId startCompId].Component

//Function which replaces a wire with two labels directly connected to original inputs and outputs of the wire
//It requires a BusWireT.Model and a wire and it will modify the model
//Author: Zsombor Klapper
let replaceWireWithLabel (unique_labelNb : int,model : DrawModelType.BusWireT.Model) (wire : Wire) =
   let startComp = getStartComponentFromWire model wire
   let startLabelId = JSHelpers.uuid ()
   let startPos = {wire.StartPos with X = wire.StartPos.X + 50.0 ;Y = wire.StartPos.Y - 7.5}
   let startLabel = Symbol.makeComponent startPos ComponentType.IOLabel startLabelId (startComp.Label + string(unique_labelNb))
    
   let endLabelId = JSHelpers.uuid ()
   let endPos = {wire.EndPos with X = wire.EndPos.X - 100.0;Y = wire.EndPos.Y - 7.5}
   let endLabel = Symbol.makeComponent endPos ComponentType.IOLabel endLabelId (startComp.Label + string(unique_labelNb))
   let startSymbol = 
        { 
            Pos = startPos
            LabelBoundingBox = {TopLeft=startPos; W=0.;H=0.} // dummy, will be replaced
            LabelHasDefaultPos = true
            LabelRotation = None
            Appearance =
                {
                    HighlightLabel = false
                    ShowPorts = ShowNone
                    Colour = "rgb(120,120,120)"
                    Opacity = 1.0
                }
            InWidth0 = None // set by BusWire
            InWidth1 = None
            Id = ComponentId startLabel.Id
            Component = startLabel
            Moving = false
            PortMaps = Symbol.initPortOrientation startLabel
            STransform = {Rotation = Degree0; flipped = false}
            ReversedInputPorts = Some false
            MovingPort = None
            IsClocked = false
            MovingPortTarget = None
            HScale = None
            VScale = None
            }
            |> Symbol.autoScaleHAndW
   let symbolModel = model.Symbol
   let endSymbol = {startSymbol with Pos = endPos; Id = ComponentId endLabel.Id; Component = endLabel; PortMaps = Symbol.initPortOrientation endLabel} |> Symbol.autoScaleHAndW

   let startSymbolMap = symbolModel.Symbols.Add (ComponentId startLabel.Id, startSymbol) 
   let startNewPorts = Symbol.addToPortModel symbolModel startSymbol 

   let endSymbolMap = {symbolModel with Symbols = startSymbolMap; Ports = startNewPorts}.Symbols.Add (ComponentId endLabel.Id, endSymbol) 
   let endNewPorts = Symbol.addToPortModel {symbolModel with Symbols = endSymbolMap; Ports = startNewPorts} endSymbol 

   let newModel = {model with Symbol = {symbolModel with Symbols = endSymbolMap; Ports = endNewPorts}}

   let startLabelInputPortPos  = Symbol.getInputPortLocation None newModel.Symbol (InputPortId startSymbol.Component.InputPorts[0].Id)
   let endLabelOutputPortPos = Symbol.getOutputPortLocation None newModel.Symbol (OutputPortId endSymbol.Component.OutputPorts[0].Id)

   let startSegmentList = makeInitialSegmentsList wire.WId wire.StartPos startLabelInputPortPos Left
   let endWireId = JSHelpers.uuid ()
   let endSegmentList = makeInitialSegmentsList (ConnectionId endWireId) endLabelOutputPortPos wire.EndPos Right
   let newStartWire = {wire with InputPort = InputPortId startSymbol.Component.InputPorts[0].Id; Segments = startSegmentList} |> autoroute newModel 

   let newEndWire = {wire with OutputPort = OutputPortId endSymbol.Component.OutputPorts[0].Id; Segments = endSegmentList; WId = ConnectionId endWireId} |> autoroute newModel

   (unique_labelNb + 1, [newStartWire; newEndWire] |>  updateModelWires newModel)
=======
//Returns the bounding box of a block of selected symbols, in the 'BlockCorners' type
//HLP 23: AUTHOR Ismagilov
let getBlock 
        (symbols:Symbol List) :BoundingBox = 

    let maxXsym = (List.maxBy (fun (x:Symbol) -> x.Pos.X+(snd (getRotatedHAndW x))) symbols)
    let maxX = maxXsym.Pos.X + (snd (getRotatedHAndW maxXsym))

    let minX = (List.minBy (fun (x:Symbol) -> x.Pos.X) symbols).Pos.X

    let maxYsym = List.maxBy (fun (x:Symbol) -> x.Pos.Y+(fst (getRotatedHAndW x))) symbols
    let maxY = maxYsym.Pos.Y + (fst (getRotatedHAndW maxYsym))

    let minY = (List.minBy (fun (x:Symbol) -> x.Pos.Y) symbols).Pos.Y

    {TopLeft = {X = minX; Y = minY}; W = maxX-minX; H = maxY-minY}

//Takes a point Pos, a centre Pos, a transform and a rotation type and returns the point rotated about the centre
//HLP23: AUTHOR Ismagilov
let rotatePointAboutBlockCentre 
            (point:XYPos) 
            (centre:XYPos) 
            (transform:STransform) 
            (rotation:RotationType) = 
    let relativeToCentre = (fun x->x - centre)
    let rotateAboutCentre (pointIn:XYPos) = 
        match rotation with 
        | RotateClockwise ->
            match transform.Rotation with
            | Degree0   -> {X = -pointIn.Y ; Y = pointIn.X}
            | Degree270 -> {X = -pointIn.Y ; Y = pointIn.X}
            | Degree180 -> {X = -pointIn.Y ; Y = pointIn.X}
            | Degree90  -> {X = -pointIn.Y ; Y = pointIn.X}
        | RotateAntiClockwise ->
            match transform.Rotation with
            | Degree0   -> {X = pointIn.Y ; Y = -pointIn.X}
            | Degree270 -> {X = pointIn.Y ; Y = -pointIn.X}
            | Degree180 -> {X = pointIn.Y ; Y = -pointIn.X}
            | Degree90  -> {X = pointIn.Y ; Y = -pointIn.X}
    let relativeToTopLeft = (fun x->x + centre)

    point
    |> relativeToCentre
    |> rotateAboutCentre
    |> relativeToTopLeft

//Takes a point Pos, a centre Pos, and a flip type and returns the point flipped about the centre
//HLP23: AUTHOR Ismagilov
let flipPointAboutBlockCentre 
    (point:XYPos)
    (center:XYPos)
    (flip:FlipType) = 
    match flip with
    | FlipHorizontal-> 
        {X = center.X - (point.X - center.X); Y = point.Y} 
    | FlipVertical -> 
        {X = point.X; Y = center.Y - (point.Y - center.Y)}

//Given rotation type, original height and width, and rotated top left point, returns the new top left point.
//HLP23: AUTHOR Ismagilov
let adjustPosForBlockRotation
        (rotation:RotationType) 
        (h: float)
        (w:float)
        (pos: XYPos)
         : XYPos =
    let posOffset =
        match rotation with
        | RotateClockwise -> {X=(float)h ;Y=0}
        | RotateAntiClockwise -> { X = 0 ;Y = (float)w }
    pos - posOffset

//Given flip type, original height and width, and flipped top left point, returns the new top left point.
//HLP23: AUTHOR Ismagilov
let adjustPosForBlockFlip
        (flip:FlipType) 
        (h: float)
        (w:float)
        (pos: XYPos) =
    let posOffset =
        match flip with
        | FlipHorizontal -> {X=(float)w ;Y=0}
        | FlipVertical -> { X = 0 ;Y = (float)h }
    pos - posOffset

//Returns the new symbol after rotated about block centre.
//Needed for overall block rotating and for CC's to maintain same shape
//Shape changes means different block center -> divergence after many rotations
//HLP 23: AUTHOR Ismagilov
let rotateSymbolInBlock 
        (rotation: RotationType) 
        (blockCentre: XYPos)
        (sym: Symbol)  : Symbol =
      
    let h,w = getRotatedHAndW sym
    printfn "rot: %A" rotation

    let newTopLeft = 
        rotatePointAboutBlockCentre sym.Pos blockCentre sym.STransform rotation
        |> adjustPosForBlockRotation rotation h w

    let newComponent = { sym.Component with X = newTopLeft.X; Y = newTopLeft.Y}

    let newSTransform = 
        match sym.STransform.flipped with
        | true -> 
            {sym.STransform with Rotation = rotateAngle (invertRotation rotation) sym.STransform.Rotation}  
        | _-> 
            {sym.STransform with Rotation = rotateAngle rotation sym.STransform.Rotation}
    printfn "newTopLeft : {%A}" newTopLeft

    { sym with 
        Pos = newTopLeft;
        PortMaps = rotatePortInfo rotation sym.PortMaps
        STransform =newSTransform 
        LabelHasDefaultPos = true
        Component = newComponent
    } |> calcLabelBoundingBox 

//Returns the new symbol after flipped about block centre.
//Needed as new symbols and their components need their Pos updated (not done in regular flip symbol)
//HLP 23: AUTHOR Ismagilov
let flipSymbolInBlock
    (flip: FlipType)
    (blockCentre: XYPos)
    (sym: Symbol) : Symbol =

    let h,w = getRotatedHAndW sym

    let newTopLeft = 
        flipPointAboutBlockCentre sym.Pos blockCentre flip
        |> adjustPosForBlockFlip flip h w

    let portOrientation = 
        sym.PortMaps.Orientation |> Map.map (fun id side -> flipSideHorizontal side)

    let flipPortList currPortOrder side =
        currPortOrder |> Map.add (flipSideHorizontal side ) sym.PortMaps.Order[side]

    let portOrder = 
        (Map.empty, [Top; Left; Bottom; Right]) ||> List.fold flipPortList
        |> Map.map (fun edge order -> List.rev order)       

    let newSTransform = 
        {flipped= not sym.STransform.flipped;
        Rotation= sym.STransform.Rotation} 

    let newcomponent = {sym.Component with X = newTopLeft.X; Y = newTopLeft.Y}

    { sym with
        Component = newcomponent
        PortMaps = {Order=portOrder;Orientation=portOrientation}
        STransform = newSTransform
        LabelHasDefaultPos = true
        Pos = newTopLeft
    }
    |> calcLabelBoundingBox
    |> (fun sym -> 
        match flip with
        | FlipHorizontal -> sym
        | FlipVertical -> 
            let newblock = getBlock [sym]
            let newblockCenter = newblock.Centre()
            sym
            |> rotateSymbolInBlock RotateAntiClockwise newblockCenter 
            |> rotateSymbolInBlock RotateAntiClockwise newblockCenter)

//Returns the new symbol after scaled about block centre.
//HLP 23: AUTHOR Ismagilov
let scaleSymbolInBlock
    (scaleType: ScaleType)
    (block: BoundingBox)
    (sym: Symbol) : Symbol =

    let symCenter = getRotatedSymbolCentre sym
    let xProp, yProp = (symCenter.X - block.TopLeft.X) / block.W, (symCenter.Y - block.TopLeft.Y) / block.H
    printfn "xProp: %A" xProp
    printfn "yProp: %A" yProp
    let newCenter =
        match scaleType with
            | ScaleUp ->
                {X = (block.TopLeft.X-5.) + ((block.W+10.) * xProp); Y = (block.TopLeft.Y-5.) + ((block.H+10.) * yProp)}
            | ScaleDown ->
                {X= (block.TopLeft.X+5.) + ((block.W-10.) * xProp); Y=  (block.TopLeft.Y+5.) + ((block.H-10.) * yProp)}

    let h,w = getRotatedHAndW sym
    let newPos = {X = (newCenter.X) - w/2.; Y= (newCenter.Y) - h/2.}
    let newComponent = { sym.Component with X = newPos.X; Y = newPos.Y}

    {sym with Pos = newPos; Component=newComponent; LabelHasDefaultPos=true}
>>>>>>> b7e17580
<|MERGE_RESOLUTION|>--- conflicted
+++ resolved
@@ -1,4 +1,4 @@
-﻿module SmartHelpers
+module SmartHelpers
 open CommonTypes
 open DrawHelpers
 open DrawModelType
@@ -107,7 +107,6 @@
         ||> List.fold (fun wireMap wireToAdd -> Map.add wireToAdd.WId wireToAdd wireMap))
 
 
-<<<<<<< HEAD
 //Function which returns the middle segment of a given wire based on one of it's segment 
 //Author: Zsombor Klapper
 let getMiddleSegment (model : Model) (wireId:ConnectionId) =
@@ -185,7 +184,8 @@
    let newEndWire = {wire with OutputPort = OutputPortId endSymbol.Component.OutputPorts[0].Id; Segments = endSegmentList; WId = ConnectionId endWireId} |> autoroute newModel
 
    (unique_labelNb + 1, [newStartWire; newEndWire] |>  updateModelWires newModel)
-=======
+   
+   
 //Returns the bounding box of a block of selected symbols, in the 'BlockCorners' type
 //HLP 23: AUTHOR Ismagilov
 let getBlock 
@@ -375,5 +375,4 @@
     let newPos = {X = (newCenter.X) - w/2.; Y= (newCenter.Y) - h/2.}
     let newComponent = { sym.Component with X = newPos.X; Y = newPos.Y}
 
-    {sym with Pos = newPos; Component=newComponent; LabelHasDefaultPos=true}
->>>>>>> b7e17580
+    {sym with Pos = newPos; Component=newComponent; LabelHasDefaultPos=true}