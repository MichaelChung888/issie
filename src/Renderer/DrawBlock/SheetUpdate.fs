--- conflicted
+++ resolved
@@ -736,11 +736,10 @@
         {model with DebugState = Paused}, Cmd.ofMsg (DebugStepAndRead viewerNo)
     | SetDebugDevice device ->
         {model with DebugDevice = Some device}, Cmd.none
-<<<<<<< HEAD
     | TestSheetReorder ->
         // Test code called from Edit menu item
 
-        let portOrderHelpers: SmartHelpers.BusWireHelpers = 
+        let portOrderHelpers: SmartPortOrder.BusWireHelpers = 
             {
                 updateWire = BusWireUpdate.updateWire
                 updateSymbolWires = BusWireUpdate.updateSymbolWires
@@ -748,8 +747,6 @@
 
         {model with Wire = SmartPortOrder.sheetReOrderPorts model.Wire portOrderHelpers}, Cmd.none
 
-=======
->>>>>>> 7d5d95a8
     | TestPortReorder ->
         // Test code called from Edit menu item
         // Validate the list of selected symbols: it must have just 2 for
