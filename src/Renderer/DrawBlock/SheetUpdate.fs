--- conflicted
+++ resolved
@@ -22,611 +22,6 @@
 module node = Node.Api
 
 importReadUart
-
-<<<<<<< HEAD
-=======
-let rotateLabel (sym:Symbol) =
-    let newRot =
-        Option.defaultValue Degree0 sym.LabelRotation
-        |> Symbol.combineRotation Degree270
-        |> Some
-    
-    {sym with 
-        LabelRotation  = newRot
-        LabelHasDefaultPos = true}
-
-let rotateSelectedLabelsClockwise (model:Model) =
-    let symMap = model.Wire.Symbol.Symbols
-    let syms = 
-        model.SelectedComponents
-        |> List.map(fun compId -> symMap[compId])
-        
-    (symMap, syms)
-    ||> List.fold (fun sMap sym -> 
-        Map.add sym.Id ((rotateLabel >> Symbol.calcLabelBoundingBox) sym) sMap)
-    |> (fun sMap ->
-        Optic.set symbols_ sMap model, Cmd.none)
-
-let bbOrientation (bb: BoundingBox) =
-    let ratio = Constants.boxAspectRatio
-    match abs bb.W > ratio*abs bb.H, abs bb.H > ratio*abs bb.W with
-    | true, false when abs bb.W > 10. -> Some (Horizontal, abs bb.W / (abs bb.H+0.1))
-    | false, true when abs bb.H > 10. -> Some (Vertical, abs bb.H / (abs bb.W + 0.1))
-    | _ -> None
-
-let workOutArrangement (arrange: Arrange) (syms: Symbol list) =
-    syms
-    |> List.groupBy symbolMatch
-    |> List.map (fun (sTyp,syms) ->  syms, (symbolBBUnion true >> Option.bind bbOrientation) syms)
-    |> List.filter (fun (_,x) -> x <> None)
-    |> List.sortByDescending (fun (syms, bbData) -> syms.Length, (bbData |> Option.get |> snd))
-    |> List.tryHead
-    |> Option.map (fun (syms,bbData) ->
-        match syms, bbData, arrange with
-        | [], _, _-> 
-            [], Error "No alignable symbols found"
-        | syms, Some(orient,_), DistributeSymbols _ when syms.Length < 3 ->
-            syms, Error "3 or more symbols of the same type are needed to distribute"
-        | syms, Some(orient,_), _ ->
-            syms, Ok orient
-        | syms, _, _ ->
-            syms, Error "alignment failed")
-    |> Option.defaultValue ([], Error "No alignable symnbols found")
-
-
-
-  
-
-let projectXY isX (pos: XYPos) =
-    match isX with | true -> pos.X | false -> pos.Y
-
-let injectXY isX f (pos:XYPos) =
-    match isX with | true -> {pos with X = f} | false -> {pos with Y = f}
-
-let alignPosition (symbols: Symbol list) (isX: bool) =
-    symbols
-    |> List.map (Symbol.getRotatedSymbolCentre >> projectXY isX)
-    |> (fun lst -> 
-        let av = List.sum lst / float lst.Length
-        List.zip lst symbols 
-        |> List.collect (fun (c,sym) -> 
-            let offset = av - c
-            [
-                Symbol <| MoveSymbols([sym.Id], injectXY isX offset {X=0;Y=0})
-                BusWireT.UpdateSymbolWires sym.Id
-            ]))
-
-let distributePosition (symbols: Symbol list) (isX: bool) =
-    symbols
-    |> List.map (Symbol.getRotatedSymbolCentre >> projectXY isX)
-    |> (fun lst ->
-            let maxF, minF = List.max lst, List. min lst
-            let incr = (maxF - minF) / ((float lst.Length) - 1.)
-            List.zip lst symbols
-            |> List.sortBy fst
-            |> List.mapi (fun i (f,sym) -> 
-                let offset = injectXY isX (minF + (float i)*incr - f ) {X=0;Y=0}
-                [
-                    Symbol <| MoveSymbols ([sym.Id], offset)
-                    BusWireT.UpdateSymbolWires sym.Id
-                ])
-            |> List.concat)
-
-let arrangeSymbols (arrange: Arrange) (model:Model) : Model * Cmd<Msg> =
-    let syms, result =
-        model.SelectedComponents
-        |> List.map (fun sId -> model.Wire.Symbol.Symbols[sId])
-        |> workOutArrangement arrange
-    let newSelected = 
-        syms |> List.map (fun sym -> ComponentId sym.Component.Id)
-    match result with
-    | Error _mess -> 
-        {model with SelectedComponents = newSelected}, Cmd.none
-    | Ok orientation ->
-        let postludeCmds = [ 
-            Cmd.ofMsg UpdateBoundingBoxes; 
-            ]
-        let cmds =
-            match arrange with
-            | AlignSymbols -> 
-                alignPosition syms (orientation = Vertical)
-            | DistributeSymbols -> 
-                distributePosition syms (orientation = Horizontal) 
-            |> List.map (Wire >> Cmd.ofMsg)
-        Optic.set selectedComponents_ newSelected model, (Cmd.batch (cmds @ postludeCmds))
-
-/// Update function to move symbols in model.SelectedComponents
-let moveSymbols (model: Model) (mMsg: MouseT) =
-    let nextAction, isDragAndDrop =
-        match model.Action with
-        | DragAndDrop -> DragAndDrop, true
-        | _ -> MovingSymbols, false
-
-    match model.SelectedComponents with
-    | [symId] -> // Attempt Snap-to-Grid if there is only one moving component
-        let symbol = 
-            match Map.tryFind symId model.Wire.Symbol.Symbols with
-            | Some symbol -> symbol
-            | None ->
-                failwithf "What? can't move a symbol which does not exist in the model!"
-
-        let compId = model.SelectedComponents.Head
-        let bBox = model.BoundingBoxes[compId]
-        let snapXY, moveDelta = snap2DSymbol model.AutomaticScrolling mMsg.Pos symbol model
-
-        let errorComponents  =
-            if notIntersectingComponents model bBox compId then [] else [compId]
-
-        {model with
-             Action = nextAction
-             SnapSymbols = snapXY
-             LastMousePos = mMsg.Pos
-             ScrollingLastMousePos = {Pos=mMsg.Pos;Move=mMsg.ScreenMovement}
-             ErrorComponents = errorComponents},
-        Cmd.batch [ symbolCmd (MoveSymbols (model.SelectedComponents, moveDelta))
-                    Cmd.ofMsg (UpdateSingleBoundingBox model.SelectedComponents.Head)
-                    symbolCmd (ErrorSymbols (errorComponents,model.SelectedComponents,isDragAndDrop))
-                    Cmd.ofMsg CheckAutomaticScrolling
-                    wireCmd (BusWireT.UpdateWires (model.SelectedComponents, moveDelta))]
-    | _ -> // Moving multiple symbols -> don't do snap-to-grid
-        let errorComponents =
-            model.SelectedComponents
-            |> List.filter (fun sId -> not (notIntersectingComponents model model.BoundingBoxes[sId] sId))
-        {model with Action = nextAction ; 
-                    LastMousePos = mMsg.Pos; 
-                    ScrollingLastMousePos = {Pos=mMsg.Pos;Move=mMsg.ScreenMovement}; 
-                    ErrorComponents = errorComponents },
-        Cmd.batch [ symbolCmd (SymbolT.MoveSymbols (model.SelectedComponents, mMsg.Pos - model.LastMousePos))
-                    symbolCmd (SymbolT.ErrorSymbols (errorComponents,model.SelectedComponents,isDragAndDrop))
-                    Cmd.ofMsg UpdateBoundingBoxes
-                    Cmd.ofMsg CheckAutomaticScrolling
-                    wireCmd (BusWireT.UpdateWires (model.SelectedComponents, mMsg.Pos - model.LastMousePos))]
-
-/// Inputs are segment ID being dragged and new mouse position.
-/// Performs the Segment Drag operation implementing snaps.
-/// This function must be in update and creates additional commands
-/// to implement the drag oeporation.
-let snapWire 
-        (model: Model) 
-        (mMsg: MouseT) 
-        (segId: SegmentId)
-            : Model * Cmd<Msg> = 
-    
-    let nextAction, isMovingWire =
-        match model.Action with
-        | MovingWire segId -> MovingWire segId, true
-        | _ -> Idle, false
-
-    let index,connId = segId
-    let aSegment = BusWire.getASegmentFromId  model.Wire segId
-    let snapXY, delta = snap2DSegment model.AutomaticScrolling mMsg.Pos aSegment model
-    let newPos = aSegment.Start + delta
-    let newmMsg = {mMsg with Pos = newPos} 
-                                
-    { model with
-        Action = nextAction;
-        LastMousePos = mMsg.Pos;
-        ScrollingLastMousePos = {Pos = mMsg.Pos; Move = mMsg.ScreenMovement};
-        ErrorComponents = [];
-        SnapSegments = snapXY
-    },
-    Cmd.batch [ wireCmd (BusWireT.DragSegment (segId, newmMsg));
-                Cmd.ofMsg CheckAutomaticScrolling] 
-
-
-
-let hextoInt (s:string) =
-    let s0 = s[0].ToString()
-    let s1 = s[1].ToString()
-    let i0 = 
-        match s0 with
-        |"a" -> 10 |"b" ->11 |"c" ->12 |"d" ->13 |"e" ->14 |"f" ->15
-        |_ -> int <| s0
-    let i1 = 
-        match s1 with
-        |"a" -> 10 |"b" ->11 |"c" ->12 |"d" ->13 |"e" ->14 |"f" ->15
-        |_ -> int <| s1
-    (i0*16+i1)
-// ----------------------------------------- Mouse Update Helper Functions ----------------------------------------- //
-// (Kept in separate functions since Update function got too long otherwise)
-
-let appendUndoList (undoList: Model List) (model_in: Model): Model List =
-    let rec removeLast lst =
-        match lst with
-        | _ :: lst when List.isEmpty lst -> []
-        | hd :: lst -> hd :: (removeLast lst)
-        | [] -> []
-
-    match List.length undoList with
-    | n when n < 500 -> model_in :: undoList
-    | _ -> model_in :: (removeLast undoList)
-
-
-/// Mouse Down Update, Can have clicked on: Label, InputPort / OutputPort / Component / Wire / Canvas. Do correct action for each.
-let mDownUpdate 
-        (model: Model) 
-        (mMsg: MouseT) 
-            : Model * Cmd<Msg> =
-    let newModel =
-        match model.TmpModel with
-        | None -> model
-        | Some newModel -> newModel
-
-    match model.Action with
-    | DragAndDrop ->
-        let errorComponents =
-            model.SelectedComponents
-            |> List.filter (fun sId -> not (notIntersectingComponents model model.BoundingBoxes[sId] sId))
-
-        match List.isEmpty errorComponents with
-        | false -> model, Cmd.none
-        | true ->
-            {model with
-                BoundingBoxes = Symbol.getBoundingBoxes model.Wire.Symbol // TODO: Improve here in group stage when we are concerned with efficiency
-                Action = Idle
-                SnapSymbols = emptySnap
-                SnapSegments = emptySnap
-                UndoList = appendUndoList model.UndoList newModel
-                RedoList = []
-                AutomaticScrolling = false
-            },
-            Cmd.batch [ symbolCmd (SymbolT.SelectSymbols model.SelectedComponents)
-                        wireCmd (BusWireT.SelectWires model.SelectedWires)
-                        wireCmd (BusWireT.ResetJumps [])]
-    | _ ->
-        match (mouseOn model mMsg.Pos) with
-        | Canvas when mMsg.ShiftKeyDown ->
-            // Start Panning with drag, setting up offset to calculate scroll poistion during drag.
-            // When panning ScreenScrollPos muts move in opposite direction to ScreenPage.
-            {model with Action = Panning ( model.ScreenScrollPos + mMsg.ScreenPage)}, Cmd.none
-        | Label compId ->
-            {model with Action = InitialiseMovingLabel compId},
-            Cmd.ofMsg (SheetT.Msg.Wire (BusWireT.Msg.Symbol (SelectSymbols [compId])))
-
-        | InputPort (portId, portLoc) ->
-            if not model.CtrlKeyDown then
-                {model with Action = ConnectingInput portId; ConnectPortsLine = portLoc, mMsg.Pos; TmpModel=Some model},
-                symbolCmd SymbolT.ShowAllOutputPorts
-            else
-                let  portIdstr = match portId with | InputPortId x -> x
-                {model with Action = MovingPort portIdstr}
-                , symbolCmd (SymbolT.MovePort (portIdstr, mMsg.Pos))
-
-        | OutputPort (portId, portLoc) ->
-            if not model.CtrlKeyDown then
-                {model with Action = ConnectingOutput portId; ConnectPortsLine = portLoc, mMsg.Pos; TmpModel=Some model},
-                symbolCmd SymbolT.ShowAllInputPorts
-            else
-                let  portIdstr = match portId with | OutputPortId x -> x
-                {model with Action = MovingPort portIdstr}
-                , symbolCmd (SymbolT.MovePort (portIdstr, mMsg.Pos))
-
-        | Component compId ->
-
-            let msg, action = DoNothing, InitialiseMoving compId
-
-            if model.CtrlKeyDown || mMsg.ShiftKeyDown
-            then
-                let newComponents =
-                    if List.contains compId model.SelectedComponents
-                    then List.filter (fun cId -> cId <> compId) model.SelectedComponents // If component selected was already in the list, remove it
-                    else compId :: model.SelectedComponents // If user clicked on a new component add it to the selected list
-                {model with 
-                    SelectedComponents = newComponents; 
-                    SnapSymbols = emptySnap
-                    LastValidPos = mMsg.Pos ; 
-                    LastValidBoundingBoxes=model.BoundingBoxes ; 
-                    Action = action; LastMousePos = mMsg.Pos; 
-                    TmpModel = Some model; 
-                    PrevWireSelection = model.SelectedWires},
-                Cmd.batch [symbolCmd (SymbolT.SelectSymbols newComponents); Cmd.ofMsg msg]
-            else
-                let newComponents, newWires =
-                    if List.contains compId model.SelectedComponents
-                    then model.SelectedComponents, model.SelectedWires // Keep selection for symbol movement
-                    else [compId], [] // If user clicked on a new component, select that one instead
-                let snapXY =
-                    match newComponents with
-                    | [compId] -> 
-                        getNewSymbolSnapInfo model model.Wire.Symbol.Symbols[compId]
-                    | _ -> emptySnap
-
-                {model with 
-                    SelectedComponents = newComponents; 
-                    SnapSymbols = snapXY
-                    LastValidPos = mMsg.Pos ; 
-                    LastValidBoundingBoxes=model.BoundingBoxes ; 
-                    SelectedWires = newWires; Action = action; 
-                    LastMousePos = mMsg.Pos; TmpModel = Some model},
-                Cmd.batch [ symbolCmd (SymbolT.SelectSymbols newComponents)
-                            wireCmd (BusWireT.SelectWires newWires)
-                            Cmd.ofMsg msg]
-
-        | Connection connId ->
-            let aSeg = BusWireUpdate.getClickedSegment model.Wire connId mMsg.Pos
-            let (i,wId) = aSeg.Segment.GetId()
-            let segments = model.Wire.Wires[wId].Segments
-            if i > segments.Length - 1 then
-                failwithf "What? Error in getClcikedSegment: "
-            let msg = DoNothing
-
-            if model.CtrlKeyDown
-            then
-                let newWires =
-                    if List.contains connId model.SelectedWires
-                    then List.filter (fun cId -> cId <> connId) model.SelectedWires // If component selected was already in the list, remove it
-                    else connId :: model.SelectedWires // If user clicked on a new component add it to the selected list
-
-                { model with SelectedWires = newWires; Action = Idle; TmpModel = Some model; PrevWireSelection = model.SelectedWires},
-                Cmd.batch [wireCmd (BusWireT.SelectWires newWires); Cmd.ofMsg msg]
-            else
-                let snapXY = getNewSegmentSnapInfo model aSeg
-                { model with 
-                    SelectedComponents = []; 
-                    SelectedWires = [ connId ]; 
-                    SnapSegments = snapXY
-                    Action = MovingWire (aSeg.Segment.GetId()); 
-                    TmpModel = Some model},
-                Cmd.batch [ symbolCmd (SymbolT.SelectSymbols [])
-                            wireCmd (BusWireT.SelectWires [ connId ])
-                            wireCmd (BusWireT.DragSegment (aSeg.Segment.GetId(), mMsg))
-                            wireCmd (BusWireT.ResetJumps [ connId ] )
-                            Cmd.ofMsg msg]
-        | Canvas ->
-            let newComponents, newWires =
-                if model.CtrlKeyDown
-                then model.SelectedComponents, model.SelectedWires //do not deselect if in CtrlKeyDown mode
-                else [], []
-            // Start Creating Selection Box and Reset Selected Components
-            let initialiseSelection = 
-                {model.DragToSelectBox with TopLeft= {X=mMsg.Pos.X; Y=mMsg.Pos.Y}}
-            {model with DragToSelectBox = initialiseSelection; Action = Selecting; SelectedComponents = newComponents; SelectedWires = newWires },
-            Cmd.batch [ symbolCmd (SymbolT.SelectSymbols newComponents)
-                        wireCmd (BusWireT.SelectWires newWires) ]
-
-/// Mouse Drag Update, can be: drag-to-selecting, moving symbols, connecting wire between ports.
-let mDragUpdate 
-        (model: Model) 
-        (mMsg: MouseT) 
-            : Model * Cmd<Msg> =
-    let setDragCursor (model:Model, cmd: Cmd<Msg>) : Model*Cmd<Msg> =
-        let dragCursor = 
-            match model.Action with
-            | MovingLabel _ -> Grabbing
-            | MovingSymbols _ -> CursorType.ClickablePort
-            | _ -> model.CursorType
-        {model with CursorType = dragCursor}, cmd
-    match model.Action with
-    | MovingWire segId -> 
-        snapWire model mMsg segId 
-    | Selecting ->
-        let initialX = model.DragToSelectBox.TopLeft.X
-        let initialY = model.DragToSelectBox.TopLeft.Y
-        let newDragToSelectBox = {model.DragToSelectBox with W = (mMsg.Pos.X - initialX); H = (mMsg.Pos.Y - initialY)}
-        {model with DragToSelectBox = newDragToSelectBox
-                    ScrollingLastMousePos = {Pos=mMsg.Pos;Move=mMsg.ScreenMovement}
-                    LastMousePos = mMsg.Pos
-         }, Cmd.ofMsg CheckAutomaticScrolling
-    | InitialiseMovingLabel compId->
-        {model with
-                Action = MovingLabel
-                LastMousePos = mMsg.Pos
-                ScrollingLastMousePos = {Pos = mMsg.Pos; Move = mMsg.ScreenMovement}
-                SelectedLabel = Some compId
-            }, Cmd.ofMsg DoNothing
-    | InitialiseMoving _ ->
-        let movingWires = BusWireUpdate.getConnectedWireIds model.Wire model.SelectedComponents
-        let newModel, cmd = moveSymbols model mMsg
-        newModel, Cmd.batch [ cmd ]
-    | MovingSymbols | DragAndDrop ->
-        moveSymbols model mMsg
-    | MovingLabel ->
-        let movingCompId =
-            match model.SelectedLabel with
-            | Some compid -> compid
-            | None -> 
-                failwithf "What? no component found for moving label operation"
-        {model with
-            Action = MovingLabel
-            CursorType = Grabbing
-            LastMousePos = mMsg.Pos
-            ScrollingLastMousePos = {Pos = mMsg.Pos; Move = mMsg.ScreenMovement}
-        },
-        symbolCmd (SymbolT.MoveLabel (movingCompId, mMsg.Pos - model.LastMousePos))
-
-    | ConnectingInput _ ->
-        let nearbyComponents = findNearbyComponents model mMsg.Pos 50 
-        let _, nearbyOutputPorts = findNearbyPorts model
-
-        let targetPort, drawLineTarget =
-            match mouseOnPort nearbyOutputPorts mMsg.Pos 12.5 with
-            | Some (OutputPortId portId, portLoc) -> (portId, portLoc) // If found target, snap target of the line to the port
-            | None -> ("", mMsg.Pos)
-
-        { model with
-                    NearbyComponents = nearbyComponents
-                    ConnectPortsLine = (fst model.ConnectPortsLine, drawLineTarget)
-                    TargetPortId = targetPort
-                    LastMousePos = mMsg.Pos
-                    ScrollingLastMousePos = {Pos=mMsg.Pos;Move=mMsg.ScreenMovement}}
-        , Cmd.ofMsg CheckAutomaticScrolling
-    | ConnectingOutput _ ->
-        let nearbyComponents = findNearbyComponents model mMsg.Pos 50
-        let nearbyInputPorts, _ = findNearbyPorts model
-
-        let targetPort, drawLineTarget =
-            match mouseOnPort nearbyInputPorts mMsg.Pos 12.5 with
-            | Some (InputPortId portId, portLoc) -> (portId, portLoc) // If found target, snap target of the line to the port
-            | None -> ("", mMsg.Pos)
-
-        { model with
-                    NearbyComponents = nearbyComponents
-                    ConnectPortsLine = (fst model.ConnectPortsLine, drawLineTarget)
-                    TargetPortId = targetPort
-                    LastMousePos = mMsg.Pos
-                    ScrollingLastMousePos = {Pos=mMsg.Pos;Move=mMsg.ScreenMovement} }
-        , Cmd.ofMsg CheckAutomaticScrolling
-
-    | MovingPort portId->
-        model, symbolCmd (SymbolT.MovePort (portId, mMsg.Pos))
-    | Panning initPos->
-        let sPos = initPos - mMsg.ScreenPage
-        model, Cmd.ofMsg (Msg.UpdateScrollPos sPos)
-    | Idle 
-    | InitialisedCreateComponent _ 
-    | Scrolling -> model, Cmd.none
-    |> setDragCursor
-/// Mouse Up Update, can have: finished drag-to-select, pressed on a component, finished symbol movement, connected a wire between ports
-let mUpUpdate (model: Model) (mMsg: MouseT) : Model * Cmd<Msg> = // mMsg is currently un-used, but kept for future possibilities
-    let newModel =
-        match model.TmpModel with
-        | None -> model
-        | Some newModel -> {newModel with SelectedComponents = model.SelectedComponents}
-    match model.Action with
-    | MovingWire segId ->
-        let _, connId = segId
-        { model with Action = Idle ; UndoList = appendUndoList model.UndoList newModel; RedoList = [] },
-        Cmd.batch [ wireCmd (BusWireT.DragSegment (segId, mMsg))
-                    wireCmd (BusWireT.CoalesceWire connId)
-                    wireCmd (BusWireT.MakeJumps [ connId ] ) ]
-    | Selecting ->
-        let newComponents = findIntersectingComponents model model.DragToSelectBox
-        let newWires = 
-            BusWireUpdate.getIntersectingWires model.Wire model.DragToSelectBox
-            |> List.map fst
-        let resetDragToSelectBox = {model.DragToSelectBox with H = 0.0; W = 0.0}
-        let selectComps, selectWires =
-            if mMsg.ShiftKeyDown then
-                model.SelectedComponents, model.SelectedWires
-            elif model.CtrlKeyDown then
-                symDiff newComponents model.SelectedComponents, symDiff newWires model.SelectedWires
-            else 
-                newComponents, newWires
-        { model with 
-            DragToSelectBox = resetDragToSelectBox; 
-            Action = Idle; SelectedComponents = selectComps; 
-            SelectedWires = selectWires; 
-            AutomaticScrolling = false },
-        Cmd.batch [ symbolCmd (SymbolT.SelectSymbols selectComps)
-                    wireCmd (BusWireT.SelectWires selectWires) ]
-
-    | InitialiseMoving compId -> 
-            // not sure there is any point to running this from mouse UP this now we are not altering selection?
-            // legacy case due for removal?
-            { model with Action = Idle}, wireCmd (BusWireT.SelectWires [])
-
-    | InitialiseMovingLabel compId ->
-        { model with Action = Idle; SelectedLabel = Some compId },
-        Cmd.ofMsg DoNothing
-
-    | MovingLabel ->
-        {model with Action = Idle}, Cmd.ofMsg DoNothing
-
-    | MovingSymbols ->
-        // Reset Movement State in Model
-        match model.ErrorComponents with
-        | [] ->
-            let movingWires = BusWireUpdate.getConnectedWireIds model.Wire model.SelectedComponents
-            {model with
-                // BoundingBoxes = Symbol.getBoundingBoxes model.Wire.Symbol
-                Action = Idle
-                SnapSymbols = emptySnap
-                SnapSegments = emptySnap
-                UndoList = appendUndoList model.UndoList newModel
-                RedoList = []
-                AutomaticScrolling = false },
-            wireCmd (BusWireT.MakeJumps movingWires)
-        | _ ->
-            let movingWires = BusWireUpdate.getConnectedWireIds model.Wire model.SelectedComponents
-            {model with
-                BoundingBoxes = model.LastValidBoundingBoxes
-                Action = Idle
-                SnapSymbols = emptySnap
-                SnapSegments = emptySnap
-                AutomaticScrolling = false },
-            Cmd.batch [ symbolCmd (SymbolT.MoveSymbols (model.SelectedComponents, (model.LastValidPos - mMsg.Pos)))
-                        Cmd.ofMsg UpdateBoundingBoxes
-                        symbolCmd (SymbolT.SelectSymbols (model.SelectedComponents))
-                        wireCmd (BusWireT.UpdateWires (model.SelectedComponents, model.LastValidPos - mMsg.Pos))
-                        wireCmd (BusWireT.MakeJumps movingWires) ]
-    | ConnectingInput inputPortId ->
-        let cmd, undoList ,redoList =
-            if model.TargetPortId <> "" // If a target has been found, connect a wire
-            then wireCmd (BusWireT.AddWire (inputPortId, (OutputPortId model.TargetPortId))),
-                           appendUndoList model.UndoList newModel, []
-            else Cmd.none , model.UndoList , model.RedoList
-        {model with Action = Idle; TargetPortId = ""; UndoList = undoList ; RedoList = redoList ; AutomaticScrolling = false }, cmd
-    | ConnectingOutput outputPortId ->
-        let cmd , undoList , redoList =
-            if model.TargetPortId <> "" // If a target has been found, connect a wire
-            then  wireCmd (BusWireT.AddWire (InputPortId model.TargetPortId, outputPortId)),
-                           appendUndoList model.UndoList newModel , []
-            else Cmd.none , model.UndoList , model.RedoList
-        { model with Action = Idle; TargetPortId = ""; UndoList = undoList ; RedoList = redoList ; AutomaticScrolling = false  }, cmd
-    | MovingPort portId ->
-        let symbol = Symbol.getCompId model.Wire.Symbol portId
-        {model with Action = Idle},
-        Cmd.batch [
-            symbolCmd (SymbolT.MovePortDone (portId, mMsg.Pos))
-            wireCmd (BusWireT.UpdateSymbolWires symbol);
-            wireCmd (BusWireT.RerouteWire portId)]
-    | _ -> model, Cmd.none
-
-/// Mouse Move Update, looks for nearby components and looks if mouse is on a port
-let mMoveUpdate 
-        (model: Model) 
-        (mMsg: MouseT) 
-            : Model * Cmd<Msg> =
-    match model.Action with
-    | DragAndDrop -> moveSymbols model mMsg
-    | InitialisedCreateComponent (ldcs, compType, lbl) ->
-        let labelTest = 
-            match compType with
-            |Input _ | Input1 (_,_) |Output _ |Viewer _ ->
-                SymbolUpdate.generateIOLabel model.Wire.Symbol compType lbl
-            | _ ->
-                if lbl = "" then SymbolUpdate.generateLabel model.Wire.Symbol compType else lbl
-        let newSymbolModel, newCompId = SymbolUpdate.addSymbol ldcs model.Wire.Symbol mMsg.Pos compType labelTest
-
-        { model with Wire = { model.Wire with Symbol = newSymbolModel }
-                     Action = DragAndDrop
-                     SelectedComponents = [ newCompId ]
-                     SelectedWires = []
-                     LastMousePos = mMsg.Pos
-                     ScrollingLastMousePos = {Pos=mMsg.Pos;Move=mMsg.ScreenMovement} },
-        Cmd.batch [ Cmd.ofMsg UpdateBoundingBoxes
-                    symbolCmd (SymbolT.SelectSymbols [])
-                    symbolCmd (SymbolT.PasteSymbols [ newCompId ]) ]
-    | _ ->
-        let nearbyComponents = findNearbyComponents model mMsg.Pos 50 // TODO Group Stage: Make this more efficient, update less often etc, make a counter?
-
-        let newCursor =
-            match model.CursorType, model.Action with
-            | Spinner,_ -> Spinner
-            | _ ->
-                match mouseOn { model with NearbyComponents = nearbyComponents } mMsg.Pos with // model.NearbyComponents can be outdated e.g. if symbols have been deleted -> send with updated nearbyComponents.
-                | InputPort _ | OutputPort _ -> ClickablePort // Change cursor if on port
-                | Label _ -> GrabLabel
-                | Connection _ -> GrabWire
-                | Component _ -> GrabSymbol
-                | _ -> Default
-        let newModel = { model with NearbyComponents = nearbyComponents; CursorType = newCursor; LastMousePos = mMsg.Pos; ScrollingLastMousePos = {Pos=mMsg.Pos;Move=mMsg.ScreenMovement} } 
-        
-        if Set.contains "CONTROL" model.CurrentKeyPresses then
-            newModel , symbolCmd (SymbolT.ShowCustomOnlyPorts nearbyComponents)
-        else 
-            newModel, symbolCmd (SymbolT.ShowPorts nearbyComponents) // Show Ports of nearbyComponents
-
-let getVisibleScreenCentre (model : Model) : XYPos =
-    let canvas = document.getElementById "Canvas"
-    {
-        X = (canvas.scrollLeft + canvas.clientWidth / 2.0) / model.Zoom
-        Y = (canvas.scrollTop + canvas.clientHeight / 2.0) / model.Zoom
-    }
-
->>>>>>> ed25091c
-
-
 
 /// Update Function
 let update (msg : Msg) (model : Model): Model*Cmd<Msg> =
