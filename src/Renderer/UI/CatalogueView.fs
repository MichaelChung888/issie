(*
    CatalogueView.fs

    View for catalogue in the right tab.
*)

module CatalogueView
open EEExtensions
open VerilogTypes
open Fulma
open Fulma.Extensions.Wikiki
open Fable.React
open Fable.React.Props
open DiagramStyle
open ModelType
open ModelHelpers
open CommonTypes
open PopupView
open Sheet.SheetInterface
open DrawModelType
open FilesIO
open NearleyBindings
open ErrorCheck
open CodeEditorHelpers
open Fable.SimpleJson
open Fable.Core.JsInterop
open System
open FileMenuView
open SheetCreator

NearleyBindings.importGrammar
NearleyBindings.importFix
NearleyBindings.importParser

let private menuItem styles label onClick =
    Menu.Item.li
        [ Menu.Item.IsActive false; Menu.Item.Props [ OnClick onClick; Style styles ] ]
        [ str label ]

let private createComponent compType label model dispatch =
    Sheet (SheetT.InitialiseCreateComponent (tryGetLoadedComponents model, compType, label)) |> dispatch

// Anything requiring a standard label should be checked and updated with the correct number suffix in Symbol/Sheet, 
// so give the label ""
let createCompStdLabel comp model dispatch =
    createComponent comp "" model dispatch



let private makeCustom styles model dispatch (loadedComponent: LoadedComponent)  =
    let canvas = loadedComponent.CanvasState
    menuItem styles loadedComponent.Name (fun _ ->
        let custom = Custom {
            Name = loadedComponent.Name
            InputLabels = Extractor.getOrderedCompLabels (Input1 (0, None)) canvas
            OutputLabels = Extractor.getOrderedCompLabels (Output 0) canvas
            Form = loadedComponent.Form
            Description = loadedComponent.Description
        }
        
        Sheet (SheetT.InitialiseCreateComponent (tryGetLoadedComponents model, custom, "")) |> dispatch
    )

let private makeCustomList styles model dispatch =
    match model.CurrentProj with
    | None -> []
    | Some project ->
        // Do no show the open component in the catalogue.
        project.LoadedComponents
        |> List.filter (fun comp -> comp.Name <> project.OpenFileName)
        |> List.filter (fun comp -> 
            match JSHelpers.debugLevel <> 0 with
            |true -> (comp.Form = Some User || comp.Form = Some ProtectedTopLevel || comp.Form = Some ProtectedSubSheet)
            |false -> (comp.Form = Some User || comp.Form = Some ProtectedTopLevel)
        )
        |> List.map (makeCustom styles model dispatch)

let private makeVerilog styles model dispatch (loadedComponent: LoadedComponent)  =
    let canvas = loadedComponent.CanvasState
    menuItem styles loadedComponent.Name (fun _ ->
        let verilog = Custom {
            Name = loadedComponent.Name
            InputLabels = Extractor.getOrderedCompLabels (Input1 (0, None)) canvas
            OutputLabels = Extractor.getOrderedCompLabels (Output 0) canvas
            Form = loadedComponent.Form
            Description = loadedComponent.Description
        }
        
        Sheet (SheetT.InitialiseCreateComponent (tryGetLoadedComponents model, verilog, "")) |> dispatch
    )

let private makeVerilogList styles model dispatch =
    match model.CurrentProj with
    | None -> []
    | Some project ->
        // Do no show the open component in the catalogue.
        project.LoadedComponents
        |> List.filter (fun comp -> comp.Name <> project.OpenFileName)
        |> List.filter (fun comp -> match comp.Form with Some (Verilog _)-> true |_ -> false)
        |> List.map (makeVerilog styles model dispatch)




let private createInputPopup typeStr (compType: int * int option -> ComponentType) (model:Model) (dispatch: Msg -> unit) =
    let title = sprintf "Add %s node" typeStr
    let beforeText =
        fun _ -> str <| sprintf "How do you want to name your %s?" typeStr
    let placeholder = "Component name"
    let beforeInt =
        fun _ -> str <| sprintf "How many bits should the %s node have?" typeStr
    let beforeDefaultValue = fun _ -> str <| sprintf "If the input is undriven, what should the default value be?"
    let intDefault = model.LastUsedDialogWidth
    let body =
        dialogPopupBodyTextAndTwoInts 1 (beforeText, placeholder) (beforeInt, beforeDefaultValue) (intDefault, 0) dispatch
    let buttonText = "Add"
    let buttonAction =
        fun (dialogData : PopupDialogData) ->
            // TODO: format text for only uppercase and allowed chars (-, not number start)
            // TODO: repeat this throughout this file and selectedcomponentview (use functions)
            let inputText = getText dialogData
            let widthInt = getInt dialogData
            let defaultValueInt = int (getInt2 dialogData)
            createComponent (compType (widthInt, Some defaultValueInt)) (formatLabelFromType (compType (widthInt, Some defaultValueInt)) inputText) model dispatch
            dispatch ClosePopup
    let isDisabled =
        fun (dialogData : PopupDialogData) ->
            let notGoodLabel =
                getText dialogData
                |> (fun s -> s = "" || not (String.startsWithLetter s))
            (getInt dialogData < 1) || notGoodLabel
    dialogPopup title body buttonText buttonAction isDisabled [] dispatch

let private createIOPopup hasInt typeStr compType (model:Model) dispatch =
    let title = sprintf "Add %s node" typeStr
    let beforeText =
        fun _ -> str <| sprintf "How do you want to name your %s?" typeStr
    let placeholder = "Component name"
    let beforeInt =
        fun _ -> str <| sprintf "How many bits should the %s node have?" typeStr
    let intDefault = model.LastUsedDialogWidth
    let body = 
        match hasInt with
        | true -> dialogPopupBodyTextAndInt beforeText placeholder beforeInt intDefault dispatch
        | false -> dialogPopupBodyOnlyText beforeText placeholder dispatch
    let buttonText = "Add"
    let buttonAction =
        fun (dialogData : PopupDialogData) ->
            // TODO: format text for only uppercase and allowed chars (-, not number start)
            // TODO: repeat this throughout this file and selectedcomponentview (use functions)
            let inputText = getText dialogData
            let inputInt = getInt dialogData
            createComponent (compType inputInt) (formatLabelFromType (compType inputInt) inputText) model dispatch
            dispatch ClosePopup
    let isDisabled =
        fun (dialogData : PopupDialogData) ->
            let notGoodLabel =
                getText dialogData
                |> (fun s -> s = "" || not (String.startsWithLetter s))
            (getInt dialogData < 1) || notGoodLabel
    dialogPopup title body buttonText buttonAction isDisabled [] dispatch


let createSheetDescriptionPopup (model:Model) previousDescr sheetName dispatch =
    let title = sprintf "Sheet Description"
    let beforeText =
        fun _ -> str <| sprintf "Add description for sheet '%s'" sheetName
    let body =  dialogPopupBodyOnlyTextWithDefaultValue beforeText "Description" previousDescr dispatch
    let buttonText = "Save"
    let buttonAction =
        fun (dialogData : PopupDialogData) ->
            let descr = getText dialogData
            let descrToSave =
                match descr with
                |"" -> None
                |_ -> Some descr
            
            match model.CurrentProj with
            |None -> failwithf "Can't happen"
            |Some p ->
                let target_ldc = p.LoadedComponents |> List.find (fun x -> x.Name = sheetName)
                let other_ldc = p.LoadedComponents |> List.filter (fun x -> x.Name <> sheetName)
                let target_ldc' = {target_ldc with Description=descrToSave}  //add description to ldc
                
                let other_ldc' =  //find all custom comps originating from that sheet and update their description
                    other_ldc 
                    |> List.map (fun ldc -> 
                        let newComps = 
                            ldc.CanvasState
                            |> fst
                            |> List.map (fun comp ->
                                match comp.Type with
                                |Custom x when x.Name = sheetName -> 
                                    let newCompType = Custom {x with Description = descrToSave} 
                                    {comp with Type = newCompType}
                                |_ -> comp
                        )
                        let newCS = newComps,(ldc.CanvasState |> snd)
                        {ldc with CanvasState = newCS}
                    )

                let fixed_ldcs = other_ldc'@[target_ldc'] 
                let p' = {p with LoadedComponents=fixed_ldcs}
                let model' = {model with CurrentProj = Some p'}
                dispatch <| SetProject p'
                saveOpenFileActionWithModelUpdate model' dispatch |> ignore
            dispatch ClosePopup
    let isDisabled =
        fun (dialogData : PopupDialogData) ->
            false  //allow all
    dialogPopup title body buttonText buttonAction isDisabled [] dispatch

let private createNbitsAdderPopup (model:Model) dispatch =
    let title = sprintf "Add N bits adder"
    let beforeInt =
        fun _ -> str "How many bits should each operand have?"
    let intDefault = model.LastUsedDialogWidth
    let body = dialogPopupBodyOnlyInt beforeInt intDefault dispatch
    let buttonText = "Add"
    let buttonAction =
        fun (dialogData : PopupDialogData) ->
            let inputInt = getInt dialogData
            //printfn "creating adder %d" inputInt
            createCompStdLabel (NbitsAdder inputInt) {model with LastUsedDialogWidth = inputInt} dispatch
            dispatch ClosePopup
    let isDisabled =
        fun (dialogData : PopupDialogData) -> getInt dialogData < 1
    dialogPopup title body buttonText buttonAction isDisabled [] dispatch


let private createNbitsXorPopup (model:Model) dispatch =
    let title = sprintf "Add N bits XOR gates"
    let beforeInt =
        fun _ -> str "How many bits should each operand have?"
    let intDefault = model.LastUsedDialogWidth
    let body = dialogPopupBodyOnlyInt beforeInt intDefault dispatch
    let buttonText = "Add"
    let buttonAction =
        fun (dialogData : PopupDialogData) ->
            let inputInt = getInt dialogData
            //printfn "creating XOR %d" inputInt
            createCompStdLabel (NbitsXor inputInt) {model with LastUsedDialogWidth = inputInt} dispatch
            dispatch ClosePopup
    let isDisabled =
        fun (dialogData : PopupDialogData) -> getInt dialogData < 1
    dialogPopup title body buttonText buttonAction isDisabled [] dispatch

let private createNbitsAndPopup (model:Model) dispatch =
    let title = sprintf "Add N bits AND gates"
    let beforeInt =
        fun _ -> str "How many bits should each operand have?"
    let intDefault = model.LastUsedDialogWidth
    let body = dialogPopupBodyOnlyInt beforeInt intDefault dispatch
    let buttonText = "Add"
    let buttonAction =
        fun (dialogData : PopupDialogData) ->
            let inputInt = getInt dialogData
            //printfn "creating XOR %d" inputInt
            createCompStdLabel (NbitsAnd inputInt) {model with LastUsedDialogWidth = inputInt} dispatch
            dispatch ClosePopup
    let isDisabled =
        fun (dialogData : PopupDialogData) -> getInt dialogData < 1
    dialogPopup title body buttonText buttonAction isDisabled [] dispatch

let private createNbitsOrPopup (model:Model) dispatch =
    let title = sprintf "Add N bits OR gates"
    let beforeInt =
        fun _ -> str "How many bits should each operand have?"
    let intDefault = model.LastUsedDialogWidth
    let body = dialogPopupBodyOnlyInt beforeInt intDefault dispatch
    let buttonText = "Add"
    let buttonAction =
        fun (dialogData : PopupDialogData) ->
            let inputInt = getInt dialogData
            //printfn "creating XOR %d" inputInt
            createCompStdLabel (NbitsOr inputInt) {model with LastUsedDialogWidth = inputInt} dispatch
            dispatch ClosePopup
    let isDisabled =
        fun (dialogData : PopupDialogData) -> getInt dialogData < 1
    dialogPopup title body buttonText buttonAction isDisabled [] dispatch

let private createNbitsNotPopup (model:Model) dispatch =
    let title = sprintf "Add N bits NOT gates"
    let beforeInt =
        fun _ -> str "How many bits should the input/output have?"
    let intDefault = model.LastUsedDialogWidth
    let body = dialogPopupBodyOnlyInt beforeInt intDefault dispatch
    let buttonText = "Add"
    let buttonAction =
        fun (dialogData : PopupDialogData) ->
            let inputInt = getInt dialogData
            //printfn "creating XOR %d" inputInt
            createCompStdLabel (NbitsNot inputInt) {model with LastUsedDialogWidth = inputInt} dispatch
            dispatch ClosePopup
    let isDisabled =
        fun (dialogData : PopupDialogData) -> getInt dialogData < 1
    dialogPopup title body buttonText buttonAction isDisabled [] dispatch

let private createNbitSpreaderPopup (model:Model) dispatch =
    let title = sprintf "Add 1-to-N bit spreader"
    let beforeInt =
        fun _ -> str "How many bits should the output have?"
    let intDefault = model.LastUsedDialogWidth
    let body = dialogPopupBodyOnlyInt beforeInt intDefault dispatch
    let buttonText = "Add"
    let buttonAction =
        fun (dialogData : PopupDialogData) ->
            let inputInt = getInt dialogData
            //printfn "creating XOR %d" inputInt
            createCompStdLabel (NbitSpreader inputInt) {model with LastUsedDialogWidth = inputInt} dispatch
            dispatch ClosePopup
    let isDisabled =
        fun (dialogData : PopupDialogData) -> getInt dialogData < 1
    dialogPopup title body buttonText buttonAction isDisabled [] dispatch


let private createSplitWirePopup model dispatch =
    let title = sprintf "Add SplitWire node" 
    let beforeInt =
        fun _ -> str "How many bits should go to the top (LSB) wire? The remaining bits will go to the bottom (MSB) wire. \
                      Use Edit -> Flip Vertically after placing component to swap top and bottom"
    let intDefault = 1
    let body = dialogPopupBodyOnlyInt beforeInt intDefault dispatch
    let buttonText = "Add"
    let buttonAction =
        fun (dialogData : PopupDialogData) ->
            let inputInt = getInt dialogData
            createCompStdLabel (SplitWire inputInt) model dispatch
            dispatch ClosePopup
    let isDisabled =
        fun (dialogData : PopupDialogData) -> getInt dialogData < 1
    dialogPopup title body buttonText buttonAction isDisabled [] dispatch

let private createNInputGatePopup comp (model:Model) dispatch = //HLP23:Shaanuka
    let title = sprintf "Create N bit input gate"
    let beforeInt =
        fun _ -> str "How many bits should input have?"
    let intDefault = model.LastUsedDialogWidth 
    let body = dialogPopupBodyOnlyInt beforeInt intDefault dispatch
    let buttonText = "Add"
    let buttonAction =
        fun (dialogData : PopupDialogData) ->
            let inputInt = getInt dialogData
            //createCompStdLabel (NbitsXor inputInt) {model with LastUsedDialogWidth = inputInt} dispatch
            createComponent comp "" model dispatch
            dispatch ClosePopup
    let isDisabled =
        fun (dialogData : PopupDialogData) -> getInt dialogData < 1
    dialogPopup title body buttonText buttonAction isDisabled [] dispatch
    

/// two react text lines in red
let private twoErrorLines errMsg1 errMsg2 =
    span [Style [Color Red]] [str errMsg1; br []; str errMsg2; br [] ]

/// two line message giving constant value
let private constantValueMessage w (cVal:int64) =
    let mask = 
        if w = 64 then 
            0xffffffffffffffffUL 
        else 
            (1UL <<< w) - 1UL
    let uVal = (uint64 cVal) &&& mask
    let sVal = ((int64 uVal) <<< 64 - w) >>> 64 - w
    let hVal = NumberHelpers.fillHex64 w (int64 uVal)
    let line1 = $"Decimal value: %d{uVal} (%d{sVal} signed)"
    let line2 = $"Hex value: %s{hVal}"
    span [] [str line1; br [] ; str line2; br [] ]

/// two line message giving constant value
let private busCompareValueMessage w (cVal:uint32) =
    let mask = 
        if w = 32 then 
            0xffffffffu
        else 
            (1u <<< w) - 1u
    let uVal = cVal &&& mask
    let sVal = ((int32 uVal) <<< 32 - w) >>> 32 - w
    let hVal = NumberHelpers.hex(int uVal)
    let line1 = $"Decimal value: %d{uVal} (%d{sVal} signed)"
    let line2 = $"Hex value: %s{hVal}"
    span [] [str line1; br [] ; str line2; br [] ]

/// check constant parameters and return two react lines with
/// error message or value details
let parseConstant wMax w cText =
    if w < 1 || w > wMax then
            twoErrorLines $"Constant width must be in the range 1..{wMax}" "", None
    else
        match NumberHelpers.strToIntCheckWidth w cText with
        | Ok n ->
            constantValueMessage w n, Some (Constant1 (w,n,cText))
        | Error msg ->
            twoErrorLines msg "", None

let parseBusCompareValue wMax w cText =
    if w < 1 || w > wMax then
            twoErrorLines $"Bus Compare width must be in the range 1..{wMax}" "", None
    else
        match NumberHelpers.strToIntCheckWidth w cText with
        | Ok n ->
            let n' =
                if n >= 0 then n |> uint32
                else
                    let mask = 
                        if w = 32 then 
                            0xffffffffu
                        else 
                            (1u <<< w) - 1u
                    let uVal = (uint32 n) &&& mask
                    uVal
            busCompareValueMessage w (uint32 n), Some (BusCompare1 (w,(n'),cText))
        | Error msg ->
            twoErrorLines msg "", None

/// create react popup to set a constant
let private createConstantPopup model dispatch =
    let title = sprintf "Add Constant" 
    let beforeInt =
        fun _ -> str "How many bits has the wire carrying the constant?"
    let intDefault = 1
    let parseConstantDialog dialog =
        parseConstant 64
            (Option.defaultValue intDefault dialog.Int)
            (Option.defaultValue "" dialog.Text)
    let beforeText = (fun d -> div [] [d |> parseConstantDialog |> fst; br [] ])
    let placeholder = "Value: decimal, 0x... hex, 0b... binary"   
    let body = dialogPopupBodyIntAndText beforeText placeholder beforeInt intDefault dispatch
    let buttonText = "Add"
    let buttonAction =
        fun (dialogData : PopupDialogData) ->
            let width = getInt dialogData
            let text = Option.defaultValue "" dialogData.Text
            let constant = 
                match NumberHelpers.strToIntCheckWidth width text with
                | Ok n -> n
                | Error _ -> 0L // should never happen?
            let text' = if text = "" then "0" else text
            createCompStdLabel (Constant1(width,constant,text')) model dispatch
            dispatch ClosePopup
    let isDisabled = parseConstantDialog >> snd >> Option.isNone
    dialogPopup title body buttonText buttonAction isDisabled [] dispatch

let private createBusSelectPopup model dispatch =
    let title = sprintf "Add Bus Selection node" 
    let beforeInt2 =
        fun _ -> str "Which input bit is the least significant output bit?"
    let beforeInt =
        fun _ -> str "How many bits width is the output bus?"
    let intDefault = 1
    let intDefault2 = 0L
    let body = dialogPopupBodyTwoInts (beforeInt,beforeInt2) (intDefault, int64 intDefault2) "60px" dispatch
    let buttonText = "Add"
    let buttonAction =
        fun (dialogData : PopupDialogData) ->
            let width = getInt dialogData
            let lsb = int32 (getInt2 dialogData)
            createCompStdLabel (BusSelection(width,lsb)) model dispatch
            dispatch ClosePopup
    let isDisabled =
        fun (dialogData : PopupDialogData) -> getInt dialogData < 1 || getInt2 dialogData < 0L
    dialogPopup title body buttonText buttonAction isDisabled [] dispatch

let private createBusComparePopup (model:Model) dispatch =
    let title = sprintf "Add Bus Compare node" 
    let beforeInt =
        fun _ -> str "How many bits width is the input bus?"
    let intDefault = 1
    let parseBusCompDialog dialog =
        parseBusCompareValue 32 (Option.defaultValue intDefault dialog.Int) (Option.defaultValue "" dialog.Text)
    let beforeText = (fun d -> div [] [d |> parseBusCompDialog |> fst; br [] ])
    let placeholder = "Value: decimal, 0x... hex, 0b... binary"   
    let body = dialogPopupBodyIntAndText beforeText placeholder beforeInt intDefault dispatch
    let buttonText = "Add"
    let buttonAction =
        fun (dialogData : PopupDialogData) ->
            let width = getInt dialogData
            let text = Option.defaultValue "" dialogData.Text
            let constant = 
                match NumberHelpers.strToIntCheckWidth width text with
                | Ok n -> 
                    if n >= 0 then n |> uint32
                    else
                        let mask = 
                            if width = 32 then 
                                0xffffffffu
                            else 
                                (1u <<< width) - 1u
                        let uVal = (uint32 n) &&& mask
                        uVal
                | Error _ -> 0u // should never happen?
            let text' = if text = "" then "0" else text
            createCompStdLabel (BusCompare1(width,constant,text')) model dispatch
            dispatch ClosePopup
    let isDisabled = parseBusCompDialog >> snd >> Option.isNone
    dialogPopup title body buttonText buttonAction isDisabled [] dispatch

let private createRegisterPopup regType (model:Model) dispatch =
    let title = sprintf "Add Register" 
    let beforeInt =
        fun _ -> str "How wide should the register be (in bits)?"
    let intDefault = model.LastUsedDialogWidth
    let body = dialogPopupBodyOnlyInt beforeInt intDefault dispatch
    let buttonText = "Add"
    let buttonAction =
        fun (dialogData : PopupDialogData) ->
            let inputInt = getInt dialogData
            createCompStdLabel (regType inputInt) model dispatch
            dispatch ClosePopup
    let isDisabled =
        fun (dialogData : PopupDialogData) -> getInt dialogData < 1
    dialogPopup title body buttonText buttonAction isDisabled [] dispatch


 
    

let private createMemoryPopup memType model (dispatch: Msg -> Unit) =
    let title = "Create memory"
    let intDefault = model.LastUsedDialogWidth
    let addError errorOpt (memSetup:(int*int*InitMemData*string option) option) : (int*int*InitMemData*string option) option =
        match memSetup with
        | Some (n1,n2,mem, _) ->
            Some (n1,n2,mem,errorOpt)
        | _ -> None
    let body = dialogPopupBodyMemorySetup intDefault dispatch
    let buttonText = "Add"
    let buttonAction =
        fun (dialogData : PopupDialogData) ->
            let addressWidth, wordWidth, source, msgOpt = getMemorySetup dialogData intDefault
            let initMem = {
                AddressWidth = addressWidth
                WordWidth = wordWidth
                Init = source
                Data = Map.empty
                }

            let memory = FilesIO.initialiseMem  initMem dialogData.ProjectPath
            match memory with
            | Ok mem ->
                createCompStdLabel (memType mem)  model dispatch
                dispatch ClosePopup
            | Error mess ->
                dispatch <| SetPopupDialogMemorySetup (addError (Some mess) dialogData.MemorySetup)
    let isDisabled =
        fun (dialogData : PopupDialogData) ->
            let addressWidth, wordWidth, source,_ = getMemorySetup dialogData 1
            let error = 
                match dialogData.MemorySetup with 
                | Some(_,_,ToFileBadName _,_) ->
                    Some "File name must be alphanumeric without prefix"
                | None -> 
                    Some ""
                | Some (_,_,SignedMultiplier,_) 
                | Some(_,_,UnsignedMultiplier,_) ->
                    if addressWidth % 2 <> 0 then
                        Some "The address width must be even for a multiplier"
                    elif addressWidth > 16 then
                        Some "The maximum multiplier size is 8X8 - 16 address bits"
                    else None
                | _ -> 
                    None
            match error with
            | Some msg when msg <> "" ->
                match dialogData.MemorySetup with
                | Some (_,_,_,e) when e = Some msg -> ()
                | _ -> dispatch <| SetPopupDialogMemorySetup (addError (Some msg) dialogData.MemorySetup)
            | _ -> ()
            addressWidth < 1 || wordWidth < 1 || error <> None
    dialogPopup title body buttonText buttonAction isDisabled [] dispatch



let rec createVerilogPopup model showExtraErrors correctedCode moduleName (origin:CodeEditorOpen) dispatch =
    let title = sprintf "Create Combinational Logic Components using Verilog" 
    let beforeText =
        fun _ -> str <| sprintf "ISSIE Component Name"
    let noErrors = List.isEmpty model.PopupDialogData.VerilogErrors
    let errorDiv = if noErrors then null else getErrorDiv model.PopupDialogData.VerilogErrors
    let errorList = if showExtraErrors then model.PopupDialogData.VerilogErrors else [] 

    let saveButtonAction =
        fun (dialogData : PopupDialogData) ->
            match model.CurrentProj with
            | None -> failwithf "What? current project cannot be None at this point in writing Verilog Component"
            | Some project ->
                let name = (Option.get moduleName)
                let folderPath = project.ProjectPath
                let path = pathJoin [| folderPath; name + ".v" |]
                let path2 = pathJoin [| folderPath; name + ".dgm" |]
                let code = getCode dialogData
                
                match writeFile path code with
                | Ok _ -> ()
                | Error _ -> failwithf "Writing verilog file FAILED"
                
                let parsedCodeNearley = parseFromFile(code)
                let output = Json.parseAs<ParserOutput> parsedCodeNearley
                let result = Option.get output.Result
                let fixedAST = fix result
                printfn "fixed %A" fixedAST
                let parsedAST = fixedAST |> Json.parseAs<VerilogInput>

                let cs = SheetCreator.createSheet parsedAST
                let toSaveCanvasState = Helpers.JsonHelpers.stateToJsonString (cs, None, Some {Form = Some (Verilog name);Description=None})

                match writeFile path2 toSaveCanvasState with
                | Ok _ -> 
                    let newComponent = 
                        match tryLoadComponentFromPath path2 with
                        |Ok comp -> comp
                        |Error _ -> failwithf "failed to load the created Verilog file"
                    let updatedProject =
                        {project with LoadedComponents = newComponent :: project.LoadedComponents}
                    openFileInProject project.OpenFileName updatedProject model dispatch
                | Error _ -> failwithf "Writing .dgm file FAILED"
            dispatch ClosePopup

    let updateButton = 
        fun (dialogData : PopupDialogData) ->
            match model.CurrentProj with
            | None -> failwithf "What? current project cannot be None at this point in writing Verilog Component"
            | Some project ->
                let name = (Option.get moduleName)
                let folderPath = project.ProjectPath
                let path = pathJoin [| folderPath; name + ".v" |]
                let code = getCode dialogData
                match writeFile path code with
                | Ok _ -> ()
                | Error _ -> failwithf "Writing verilog file FAILED"
                
                let parsedCodeNearley = parseFromFile(code)
                let output = Json.parseAs<ParserOutput> parsedCodeNearley
                let result = Option.get output.Result
                let fixedAST = fix result
                let parsedAST = fixedAST |> Json.parseAs<VerilogInput>
                let newCS = SheetCreator.createSheet parsedAST

                dispatch (StartUICmd SaveSheet)               
                updateVerilogFileActionWithModelUpdate newCS name model dispatch |> ignore
                dispatch <| Sheet(SheetT.DoNothing)


    let compile =
        fun (dialogData : PopupDialogData) ->
            match model.CurrentProj with
            | None -> failwithf "What? current project cannot be None at this point in compiling Verilog Component"
            | Some project ->
                let code = getCode dialogData
                let parsedCodeNearley = parseFromFile(code)
                let output = Json.parseAs<ParserOutput> parsedCodeNearley
                if isNullOrUndefined output.Error then
                    match Option.isNone output.Result with 
                    |true-> () //do nothing if parser failed for some reason
                    |false ->
                        let result = Option.get output.Result
                        let fixedAST = fix result
                        let linesIndex = Option.get output.NewLinesIndex |> Array.toList
                        let parsedAST = fixedAST |> Json.parseAs<VerilogInput>                        
                        let moduleName = parsedAST.Module.ModuleName.Name
                        let errorList = ErrorCheck.getSemanticErrors parsedAST linesIndex origin project
                        let dataUpdated = {dialogData with VerilogErrors = errorList; VerilogCode=Some code}
                        let showErrors' = 
                            match List.isEmpty errorList with
                            | true -> false
                            | false -> showExtraErrors 
                        createVerilogPopup {model with PopupDialogData = dataUpdated } showErrors' None (Some moduleName) origin dispatch
                else
                    let error = Option.get output.Error
                    let error'= CodeEditorHelpers.getSyntaxErrorInfo error
                    let dataUpdated = {dialogData with VerilogErrors = [error'] }
                    createVerilogPopup {model with PopupDialogData = dataUpdated } showExtraErrors None moduleName origin dispatch
 

    let addButton =
        fun (dialogData : PopupDialogData) ->
            fun (suggestion,replaceType,line) -> 
                
                let findLastIOAndAssignment (oldCode:string) =
                    let isSmallerThan x y = y <= x

                    let parsedCodeNearley = parseFromFile(oldCode)
                    let output = Json.parseAs<ParserOutput> parsedCodeNearley
                    let result = Option.get output.Result
                    let fixedAST = fix result
                    let linesIndex = Option.get output.NewLinesIndex |> Array.toList
                    let parsedAST = fixedAST |> Json.parseAs<VerilogInput>      
                    let ioDecls = parsedAST.Module.ModuleItems.ItemList |> Array.filter (fun item -> Option.isSome item.IODecl)
                    let lastIODecl = Array.tryLast ioDecls
                    let lastIOLocation =
                        match lastIODecl with
                        |Some d -> d.Location
                        |None -> 1
                    let prevIndexIO = List.findIndexBack (fun x -> isSmallerThan lastIOLocation x) linesIndex
                    
                    let assignments = parsedAST.Module.ModuleItems.ItemList |> Array.filter (fun item -> Option.isSome item.Statement)
                    let lastAssignment = Array.tryLast assignments
                    let lastAssignmentLocation =
                        match lastAssignment with
                        |Some d -> d.Location
                        |None -> lastIOLocation
                    let prevIndexA = List.findIndexBack (fun x -> isSmallerThan lastAssignmentLocation x) linesIndex                    
                    
                    (prevIndexIO,prevIndexA)
                
                
                let putToCorrectPlace (oldCode:string) suggestion replaceType line =
                    let sepCode = oldCode.Split([|"\n"|],StringSplitOptions.RemoveEmptyEntries)
                    let linesList = Seq.toList sepCode
                    match replaceType with
                    |IODeclaration |Assignment ->
                        let untilError = (linesList[0],[2..line+1])||> List.fold (fun s v -> s+"\n"+linesList[v-1])
                        let fixedError = untilError+"\n  "+ suggestion
                        (fixedError,[line+1..(List.length linesList)-1])||> List.fold (fun s v -> s+"\n"+linesList[v])
                    |Variable error ->
                        let untilError = ("",[1..line-1])||> List.fold (fun s v -> 
                            match v with
                            |1 -> linesList[v-1]
                            |_ -> s+"\n"+linesList[v-1]
                        )
                        let fixedLine = linesList[line-1].Replace(error,suggestion)
                        let fixedError = 
                            match line with
                            |1 -> fixedLine
                            |_ -> untilError+"\n"+ fixedLine
                        (fixedError,[line..(List.length linesList)-1])||> List.fold (fun s v -> s+"\n"+linesList[v])
                    |NoReplace ->
                        oldCode

                let lineToPut =
                    match replaceType with
                    |IODeclaration -> fst <| findLastIOAndAssignment (Option.defaultValue "" dialogData.VerilogCode)
                    |Assignment -> snd <| findLastIOAndAssignment (Option.defaultValue "" dialogData.VerilogCode)
                    |_ -> line
                let replacedCode = putToCorrectPlace (Option.defaultValue "" dialogData.VerilogCode) suggestion replaceType lineToPut
                createVerilogPopup model showExtraErrors (Some replacedCode) moduleName origin dispatch
    
    let moreInfoButton = 
        fun (dialogData : PopupDialogData) ->
            match model.CurrentProj with
            | None -> failwithf "What? current project cannot be None at this point in compiling Verilog Component"
            | Some project ->
                let errors = dialogData.VerilogErrors
                createVerilogPopup model (not showExtraErrors) None moduleName origin dispatch
    
    let body= dialogVerilogCompBody beforeText moduleName errorDiv errorList showExtraErrors correctedCode compile addButton dispatch

    let isDisabled =
        fun (dialogData : PopupDialogData) ->   //OverflowX OverflowOptions.Hidden;OverflowY OverflowOptions.Hidden
            not noErrors
    
    let extra = if showExtraErrors then [Width "80%";Height "75%";OverflowX OverflowOptions.Hidden;Position PositionOptions.Fixed;] else [Width "50%";Height "75%";OverflowX OverflowOptions.Hidden;Position PositionOptions.Fixed;]
    let saveUpdateText = match origin with |NewVerilogFile -> "Save" |UpdateVerilogFile _ -> "Update"
    let saveUpdateButton = match origin with |NewVerilogFile -> saveButtonAction |UpdateVerilogFile _ -> updateButton
    dialogVerilogPopup title body saveUpdateText noErrors showExtraErrors saveUpdateButton moreInfoButton isDisabled extra dispatch


let private makeMenuGroup title menuList =
    details [Open false] [
        summary [menuLabelStyle] [ str title ]
        Menu.list [] menuList
    ]


let mutable firstTip = true

let mutable tippyNodes: Browser.Types.Element list = []

let private makeMenuGroupWithTip styles  title tip menuList =
    details [
        Open false;
        HTMLAttr.ClassName $"{Tooltip.ClassName} {Tooltip.IsMultiline}"
        Tooltip.dataTooltip tip
        Style styles
    ] [
        summary [menuLabelStyle] [ str title ]
        Menu.list [] menuList
    ]

let compareModelsApprox (m1:Model) (m2:Model) =

    let m1r = reduceApprox m1
    let m2r = reduceApprox m2
    let b = m1r = m2r
    //printfn "Model equality:%A" b
    //if b = false then printfn "\n\n%A\n\n%A\n\n" m1r m2r
    b




let viewCatalogue model dispatch =

        let muxTipMessage (numBusses:string) = $"Selects the one of its {numBusses} input busses numbered by the value of the select input 
                                to be the output. Adjusts bus width to match"

        let deMuxTipMessage (numBits:string) = $"The output numbered by the binary value 
        of the {numBits} sel inputs is equal to Data, the others are 0"

        let viewCatOfModel = fun model ->                 
            let styles = 
                match model.Sheet.Action with
                | SheetT.InitialisedCreateComponent _ -> [Cursor "grabbing"]
                | _ -> []

            let catTip1 name func (tip:string) = 
                let react = menuItem styles name func
                div [ HTMLAttr.ClassName $"{Tooltip.ClassName} {Tooltip.IsMultiline}"
                      Tooltip.dataTooltip tip
                      Style styles
                    ]
                    [ react ]
            Menu.menu [Props [Class "py-1"; Style styles]]  [
                // TODO
                    makeMenuGroup
                        "Input / Output"
                        [ catTip1 "Input"  (fun _ -> createInputPopup "input" Input1 model dispatch) "Input connection to current sheet: one or more bits"
                          catTip1 "Output" (fun _ -> createIOPopup true "output" Output model dispatch) "Output connection from current sheet: one or more bits"
                          catTip1 "Viewer" (fun _ -> createIOPopup true "viewer" Viewer model dispatch) "Viewer to expose value in step simulation: works in subsheets. \
                                                                                                         Can also be used to terminate an unused output."
                          catTip1 "Constant" (fun _ -> createConstantPopup model dispatch) "Define a one or more bit constant value of specified width, \
                                                                                            e.g. 0 or 1, to drive an input. Values can be written \
                                                                                            in hex, decimal, or binary."
                          catTip1 "Wire Label" (fun _ -> createIOPopup false "label" (fun _ -> IOLabel) model dispatch) "Labels with the same name connect \
                                                                                                                         together wires within a sheet. Each set of labels \
                                                                                                                         muts have exactly one driving input. \
                                                                                                                         A label can also be used to terminate an unused output"]
                    makeMenuGroup
                        "Buses"
                        [ catTip1 "MergeWires"  (fun _ -> createComponent MergeWires "" model dispatch) "Use Mergewires when you want to \
                                                                                       join the bits of a two busses to make a wider bus. \
                                                                                       Default has LS bits connected to top arm. Use Edit -> Flip Vertically \
                                                                                       after placing component to change this."
                          catTip1 "SplitWire" (fun _ -> createSplitWirePopup model dispatch) "Use Splitwire when you want to split the \
                                                                                             bits of a bus into two sets. \
                                                                                             Default has LS bits connected to top arm. Use Edit -> Flip Vertically \
                                                                                             after placing component to change this."
                          catTip1 "Bus Select" (fun _ -> createBusSelectPopup model dispatch) "Bus Select output connects to one or \
                                                                                                more selected bits of its input"
                          catTip1 "Bus Compare" (fun _ -> createBusComparePopup model dispatch) "Bus compare outputs 1 if the input bus \
                                                                                                 matches a constant value as written in decimal, hex, or binary." 
                          catTip1 "N bits spreader" (fun _ -> createNbitSpreaderPopup model dispatch) "1-to-N bits spreader"]
                    makeMenuGroup
                        "Gates"
                        [ catTip1 "Not"  (fun _ -> createCompStdLabel Not model dispatch) "Invertor: output is negation of input"
<<<<<<< HEAD
                          catTip1 "And"  (fun _ -> createNInputGatePopup And model dispatch) "Output is 1 if both the two inputs are 1"
                          catTip1 "Or"   (fun _ -> createNInputGatePopup Or model dispatch) "Output is 1 if either of the two inputs are 1"
                          catTip1 "Xor"  (fun _ -> createNInputGatePopup Xor model dispatch) "Output is 1 if the two inputs have different values"
                          catTip1 "Nand" (fun _ -> createNInputGatePopup Nand model dispatch) "Output is 0 if both the two inputs are 1"
                          catTip1 "Nor"  (fun _ -> createNInputGatePopup Nor model dispatch) "Output is 0 if either of the two inputs are 1"
                          catTip1 "Xnor" (fun _ -> createNInputGatePopup Xnor model dispatch) "Output is 1 if the two inputs have the same values"]
=======
                          catTip1 "And"  (fun _ -> createCompStdLabel (And None) model dispatch) "Output is 1 if both the two inputs are 1"
                          catTip1 "Or"   (fun _ -> createCompStdLabel (Or None) model dispatch) "Output is 1 if either of the two inputs are 1"
                          catTip1 "Xor"  (fun _ -> createCompStdLabel (Xor None) model dispatch) "Output is 1 if the two inputs have different values"
                          catTip1 "Nand" (fun _ -> createCompStdLabel (Nand None) model dispatch) "Output is 0 if both the two inputs are 1"
                          catTip1 "Nor"  (fun _ -> createCompStdLabel (Nor None) model dispatch) "Output is 0 if either of the two inputs are 1"
                          catTip1 "Xnor" (fun _ -> createCompStdLabel (Xnor None) model dispatch) "Output is 1 if the two inputs have the same values"]
>>>>>>> 7dbb5331
                    makeMenuGroup
                        "Mux / Demux"
                        [ catTip1 "2-Mux" (fun _ -> createCompStdLabel Mux2 model dispatch) <| muxTipMessage "two"
                          catTip1 "4-Mux" (fun _ -> createCompStdLabel Mux4 model dispatch) <| muxTipMessage "four"
                          catTip1 "8-Mux" (fun _ -> createCompStdLabel Mux8 model dispatch) <| muxTipMessage "eight"                                                             
                          catTip1 "2-Demux" (fun _ -> createCompStdLabel Demux2 model dispatch)  <| deMuxTipMessage "two"  
                          catTip1 "4-Demux" (fun _ -> createCompStdLabel Demux4 model dispatch)  <| deMuxTipMessage "four"
                          catTip1 "8-Demux" (fun _ -> createCompStdLabel Demux8 model dispatch)  <| deMuxTipMessage "eight" ]
                    makeMenuGroup
                        "Arithmetic"
                        [ catTip1 "N bits adder" (fun _ -> createNbitsAdderPopup model dispatch) "N bit Binary adder with carry in to bit 0 and carry out from bit N-1"
                          catTip1 "N bits XOR" (fun _ -> createNbitsXorPopup model dispatch) "N bit XOR gates - use to make subtractor or comparator"
                          catTip1 "N bits AND" (fun _ -> createNbitsAndPopup model dispatch) "N bit AND gates"
                          catTip1 "N bits OR" (fun _ -> createNbitsOrPopup model dispatch) "N bit OR gates"
                          catTip1 "N bits NOT" (fun _ -> createNbitsNotPopup model dispatch) "N bit NOT gates"]

                    makeMenuGroup
                        "Flip Flops and Registers"
                        [ catTip1 "D-flip-flop" (fun _ -> createCompStdLabel DFF model dispatch) "D flip-flop - note that clock is assumed always connected to a global clock, \
                                                                                                   so ripple counters cannot be implemented in Issie"
                          catTip1 "D-flip-flop with enable" (fun _ -> createCompStdLabel DFFE model dispatch) "D flip-flop: output will remain unchanged when En is 0"
                          catTip1 "Register" (fun _ -> createRegisterPopup Register model dispatch) "N D flip-flops with inputs and outputs combined into single N bit busses"
                          catTip1 "Register with enable" (fun _ -> createRegisterPopup RegisterE model dispatch) "As register but outputs stay the same if En is 0"
                          catTip1 "Counter" (fun _ -> createRegisterPopup Counter model dispatch) "N-bits counter with customisable enable and load inputs"]
                    makeMenuGroup
                        "Memories"
                        [ catTip1 "ROM (asynchronous)" (fun _ -> createMemoryPopup AsyncROM1 model dispatch) "This is combinational: \
                                                    the output is available in the same clock cycle that the address is presented"
                          catTip1 "ROM (synchronous)" (fun _ -> createMemoryPopup ROM1 model dispatch) "A ROM whose output contains \
                                                    the addressed data in the clock cycle after the address is presented"
                          catTip1 "RAM (synchronous)" (fun _ -> createMemoryPopup RAM1 model dispatch)  "A RAM whose output contains the addressed \
                                                   data in the clock cycle after the address is presented" 
                          catTip1 "RAM (async read)" (fun _ -> createMemoryPopup AsyncRAM1 model dispatch)  "A RAM whose output contains the addressed \
                                                   data in the same clock cycle as address is presented" ]

                    makeMenuGroupWithTip styles
                        "This project"
                        "Every design sheet is available for use in other sheets as a custom component: \
                        it can be added any number of times, each instance replicating the sheet logic"
                        (makeCustomList styles model dispatch)

                    makeMenuGroupWithTip 
                        styles
                        "Verilog"
                        "Write combinational logic in Verilog and use it as a Custom Component. 
                         To edit/delete a verilog component add it in a sheet and click on 'properties'"
                        (List.append 
                            [menuItem styles "New Verilog Component" (fun _ -> createVerilogPopup model false None None NewVerilogFile dispatch) ]
                            (makeVerilogList styles model dispatch))
                          
                ]
        (viewCatOfModel) model 
<|MERGE_RESOLUTION|>--- conflicted
+++ resolved
@@ -1,912 +1,903 @@
-(*
-    CatalogueView.fs
-
-    View for catalogue in the right tab.
-*)
-
-module CatalogueView
-open EEExtensions
-open VerilogTypes
-open Fulma
-open Fulma.Extensions.Wikiki
-open Fable.React
-open Fable.React.Props
-open DiagramStyle
-open ModelType
-open ModelHelpers
-open CommonTypes
-open PopupView
-open Sheet.SheetInterface
-open DrawModelType
-open FilesIO
-open NearleyBindings
-open ErrorCheck
-open CodeEditorHelpers
-open Fable.SimpleJson
-open Fable.Core.JsInterop
-open System
-open FileMenuView
-open SheetCreator
-
-NearleyBindings.importGrammar
-NearleyBindings.importFix
-NearleyBindings.importParser
-
-let private menuItem styles label onClick =
-    Menu.Item.li
-        [ Menu.Item.IsActive false; Menu.Item.Props [ OnClick onClick; Style styles ] ]
-        [ str label ]
-
-let private createComponent compType label model dispatch =
-    Sheet (SheetT.InitialiseCreateComponent (tryGetLoadedComponents model, compType, label)) |> dispatch
-
-// Anything requiring a standard label should be checked and updated with the correct number suffix in Symbol/Sheet, 
-// so give the label ""
-let createCompStdLabel comp model dispatch =
-    createComponent comp "" model dispatch
-
-
-
-let private makeCustom styles model dispatch (loadedComponent: LoadedComponent)  =
-    let canvas = loadedComponent.CanvasState
-    menuItem styles loadedComponent.Name (fun _ ->
-        let custom = Custom {
-            Name = loadedComponent.Name
-            InputLabels = Extractor.getOrderedCompLabels (Input1 (0, None)) canvas
-            OutputLabels = Extractor.getOrderedCompLabels (Output 0) canvas
-            Form = loadedComponent.Form
-            Description = loadedComponent.Description
-        }
-        
-        Sheet (SheetT.InitialiseCreateComponent (tryGetLoadedComponents model, custom, "")) |> dispatch
-    )
-
-let private makeCustomList styles model dispatch =
-    match model.CurrentProj with
-    | None -> []
-    | Some project ->
-        // Do no show the open component in the catalogue.
-        project.LoadedComponents
-        |> List.filter (fun comp -> comp.Name <> project.OpenFileName)
-        |> List.filter (fun comp -> 
-            match JSHelpers.debugLevel <> 0 with
-            |true -> (comp.Form = Some User || comp.Form = Some ProtectedTopLevel || comp.Form = Some ProtectedSubSheet)
-            |false -> (comp.Form = Some User || comp.Form = Some ProtectedTopLevel)
-        )
-        |> List.map (makeCustom styles model dispatch)
-
-let private makeVerilog styles model dispatch (loadedComponent: LoadedComponent)  =
-    let canvas = loadedComponent.CanvasState
-    menuItem styles loadedComponent.Name (fun _ ->
-        let verilog = Custom {
-            Name = loadedComponent.Name
-            InputLabels = Extractor.getOrderedCompLabels (Input1 (0, None)) canvas
-            OutputLabels = Extractor.getOrderedCompLabels (Output 0) canvas
-            Form = loadedComponent.Form
-            Description = loadedComponent.Description
-        }
-        
-        Sheet (SheetT.InitialiseCreateComponent (tryGetLoadedComponents model, verilog, "")) |> dispatch
-    )
-
-let private makeVerilogList styles model dispatch =
-    match model.CurrentProj with
-    | None -> []
-    | Some project ->
-        // Do no show the open component in the catalogue.
-        project.LoadedComponents
-        |> List.filter (fun comp -> comp.Name <> project.OpenFileName)
-        |> List.filter (fun comp -> match comp.Form with Some (Verilog _)-> true |_ -> false)
-        |> List.map (makeVerilog styles model dispatch)
-
-
-
-
-let private createInputPopup typeStr (compType: int * int option -> ComponentType) (model:Model) (dispatch: Msg -> unit) =
-    let title = sprintf "Add %s node" typeStr
-    let beforeText =
-        fun _ -> str <| sprintf "How do you want to name your %s?" typeStr
-    let placeholder = "Component name"
-    let beforeInt =
-        fun _ -> str <| sprintf "How many bits should the %s node have?" typeStr
-    let beforeDefaultValue = fun _ -> str <| sprintf "If the input is undriven, what should the default value be?"
-    let intDefault = model.LastUsedDialogWidth
-    let body =
-        dialogPopupBodyTextAndTwoInts 1 (beforeText, placeholder) (beforeInt, beforeDefaultValue) (intDefault, 0) dispatch
-    let buttonText = "Add"
-    let buttonAction =
-        fun (dialogData : PopupDialogData) ->
-            // TODO: format text for only uppercase and allowed chars (-, not number start)
-            // TODO: repeat this throughout this file and selectedcomponentview (use functions)
-            let inputText = getText dialogData
-            let widthInt = getInt dialogData
-            let defaultValueInt = int (getInt2 dialogData)
-            createComponent (compType (widthInt, Some defaultValueInt)) (formatLabelFromType (compType (widthInt, Some defaultValueInt)) inputText) model dispatch
-            dispatch ClosePopup
-    let isDisabled =
-        fun (dialogData : PopupDialogData) ->
-            let notGoodLabel =
-                getText dialogData
-                |> (fun s -> s = "" || not (String.startsWithLetter s))
-            (getInt dialogData < 1) || notGoodLabel
-    dialogPopup title body buttonText buttonAction isDisabled [] dispatch
-
-let private createIOPopup hasInt typeStr compType (model:Model) dispatch =
-    let title = sprintf "Add %s node" typeStr
-    let beforeText =
-        fun _ -> str <| sprintf "How do you want to name your %s?" typeStr
-    let placeholder = "Component name"
-    let beforeInt =
-        fun _ -> str <| sprintf "How many bits should the %s node have?" typeStr
-    let intDefault = model.LastUsedDialogWidth
-    let body = 
-        match hasInt with
-        | true -> dialogPopupBodyTextAndInt beforeText placeholder beforeInt intDefault dispatch
-        | false -> dialogPopupBodyOnlyText beforeText placeholder dispatch
-    let buttonText = "Add"
-    let buttonAction =
-        fun (dialogData : PopupDialogData) ->
-            // TODO: format text for only uppercase and allowed chars (-, not number start)
-            // TODO: repeat this throughout this file and selectedcomponentview (use functions)
-            let inputText = getText dialogData
-            let inputInt = getInt dialogData
-            createComponent (compType inputInt) (formatLabelFromType (compType inputInt) inputText) model dispatch
-            dispatch ClosePopup
-    let isDisabled =
-        fun (dialogData : PopupDialogData) ->
-            let notGoodLabel =
-                getText dialogData
-                |> (fun s -> s = "" || not (String.startsWithLetter s))
-            (getInt dialogData < 1) || notGoodLabel
-    dialogPopup title body buttonText buttonAction isDisabled [] dispatch
-
-
-let createSheetDescriptionPopup (model:Model) previousDescr sheetName dispatch =
-    let title = sprintf "Sheet Description"
-    let beforeText =
-        fun _ -> str <| sprintf "Add description for sheet '%s'" sheetName
-    let body =  dialogPopupBodyOnlyTextWithDefaultValue beforeText "Description" previousDescr dispatch
-    let buttonText = "Save"
-    let buttonAction =
-        fun (dialogData : PopupDialogData) ->
-            let descr = getText dialogData
-            let descrToSave =
-                match descr with
-                |"" -> None
-                |_ -> Some descr
-            
-            match model.CurrentProj with
-            |None -> failwithf "Can't happen"
-            |Some p ->
-                let target_ldc = p.LoadedComponents |> List.find (fun x -> x.Name = sheetName)
-                let other_ldc = p.LoadedComponents |> List.filter (fun x -> x.Name <> sheetName)
-                let target_ldc' = {target_ldc with Description=descrToSave}  //add description to ldc
-                
-                let other_ldc' =  //find all custom comps originating from that sheet and update their description
-                    other_ldc 
-                    |> List.map (fun ldc -> 
-                        let newComps = 
-                            ldc.CanvasState
-                            |> fst
-                            |> List.map (fun comp ->
-                                match comp.Type with
-                                |Custom x when x.Name = sheetName -> 
-                                    let newCompType = Custom {x with Description = descrToSave} 
-                                    {comp with Type = newCompType}
-                                |_ -> comp
-                        )
-                        let newCS = newComps,(ldc.CanvasState |> snd)
-                        {ldc with CanvasState = newCS}
-                    )
-
-                let fixed_ldcs = other_ldc'@[target_ldc'] 
-                let p' = {p with LoadedComponents=fixed_ldcs}
-                let model' = {model with CurrentProj = Some p'}
-                dispatch <| SetProject p'
-                saveOpenFileActionWithModelUpdate model' dispatch |> ignore
-            dispatch ClosePopup
-    let isDisabled =
-        fun (dialogData : PopupDialogData) ->
-            false  //allow all
-    dialogPopup title body buttonText buttonAction isDisabled [] dispatch
-
-let private createNbitsAdderPopup (model:Model) dispatch =
-    let title = sprintf "Add N bits adder"
-    let beforeInt =
-        fun _ -> str "How many bits should each operand have?"
-    let intDefault = model.LastUsedDialogWidth
-    let body = dialogPopupBodyOnlyInt beforeInt intDefault dispatch
-    let buttonText = "Add"
-    let buttonAction =
-        fun (dialogData : PopupDialogData) ->
-            let inputInt = getInt dialogData
-            //printfn "creating adder %d" inputInt
-            createCompStdLabel (NbitsAdder inputInt) {model with LastUsedDialogWidth = inputInt} dispatch
-            dispatch ClosePopup
-    let isDisabled =
-        fun (dialogData : PopupDialogData) -> getInt dialogData < 1
-    dialogPopup title body buttonText buttonAction isDisabled [] dispatch
-
-
-let private createNbitsXorPopup (model:Model) dispatch =
-    let title = sprintf "Add N bits XOR gates"
-    let beforeInt =
-        fun _ -> str "How many bits should each operand have?"
-    let intDefault = model.LastUsedDialogWidth
-    let body = dialogPopupBodyOnlyInt beforeInt intDefault dispatch
-    let buttonText = "Add"
-    let buttonAction =
-        fun (dialogData : PopupDialogData) ->
-            let inputInt = getInt dialogData
-            //printfn "creating XOR %d" inputInt
-            createCompStdLabel (NbitsXor inputInt) {model with LastUsedDialogWidth = inputInt} dispatch
-            dispatch ClosePopup
-    let isDisabled =
-        fun (dialogData : PopupDialogData) -> getInt dialogData < 1
-    dialogPopup title body buttonText buttonAction isDisabled [] dispatch
-
-let private createNbitsAndPopup (model:Model) dispatch =
-    let title = sprintf "Add N bits AND gates"
-    let beforeInt =
-        fun _ -> str "How many bits should each operand have?"
-    let intDefault = model.LastUsedDialogWidth
-    let body = dialogPopupBodyOnlyInt beforeInt intDefault dispatch
-    let buttonText = "Add"
-    let buttonAction =
-        fun (dialogData : PopupDialogData) ->
-            let inputInt = getInt dialogData
-            //printfn "creating XOR %d" inputInt
-            createCompStdLabel (NbitsAnd inputInt) {model with LastUsedDialogWidth = inputInt} dispatch
-            dispatch ClosePopup
-    let isDisabled =
-        fun (dialogData : PopupDialogData) -> getInt dialogData < 1
-    dialogPopup title body buttonText buttonAction isDisabled [] dispatch
-
-let private createNbitsOrPopup (model:Model) dispatch =
-    let title = sprintf "Add N bits OR gates"
-    let beforeInt =
-        fun _ -> str "How many bits should each operand have?"
-    let intDefault = model.LastUsedDialogWidth
-    let body = dialogPopupBodyOnlyInt beforeInt intDefault dispatch
-    let buttonText = "Add"
-    let buttonAction =
-        fun (dialogData : PopupDialogData) ->
-            let inputInt = getInt dialogData
-            //printfn "creating XOR %d" inputInt
-            createCompStdLabel (NbitsOr inputInt) {model with LastUsedDialogWidth = inputInt} dispatch
-            dispatch ClosePopup
-    let isDisabled =
-        fun (dialogData : PopupDialogData) -> getInt dialogData < 1
-    dialogPopup title body buttonText buttonAction isDisabled [] dispatch
-
-let private createNbitsNotPopup (model:Model) dispatch =
-    let title = sprintf "Add N bits NOT gates"
-    let beforeInt =
-        fun _ -> str "How many bits should the input/output have?"
-    let intDefault = model.LastUsedDialogWidth
-    let body = dialogPopupBodyOnlyInt beforeInt intDefault dispatch
-    let buttonText = "Add"
-    let buttonAction =
-        fun (dialogData : PopupDialogData) ->
-            let inputInt = getInt dialogData
-            //printfn "creating XOR %d" inputInt
-            createCompStdLabel (NbitsNot inputInt) {model with LastUsedDialogWidth = inputInt} dispatch
-            dispatch ClosePopup
-    let isDisabled =
-        fun (dialogData : PopupDialogData) -> getInt dialogData < 1
-    dialogPopup title body buttonText buttonAction isDisabled [] dispatch
-
-let private createNbitSpreaderPopup (model:Model) dispatch =
-    let title = sprintf "Add 1-to-N bit spreader"
-    let beforeInt =
-        fun _ -> str "How many bits should the output have?"
-    let intDefault = model.LastUsedDialogWidth
-    let body = dialogPopupBodyOnlyInt beforeInt intDefault dispatch
-    let buttonText = "Add"
-    let buttonAction =
-        fun (dialogData : PopupDialogData) ->
-            let inputInt = getInt dialogData
-            //printfn "creating XOR %d" inputInt
-            createCompStdLabel (NbitSpreader inputInt) {model with LastUsedDialogWidth = inputInt} dispatch
-            dispatch ClosePopup
-    let isDisabled =
-        fun (dialogData : PopupDialogData) -> getInt dialogData < 1
-    dialogPopup title body buttonText buttonAction isDisabled [] dispatch
-
-
-let private createSplitWirePopup model dispatch =
-    let title = sprintf "Add SplitWire node" 
-    let beforeInt =
-        fun _ -> str "How many bits should go to the top (LSB) wire? The remaining bits will go to the bottom (MSB) wire. \
-                      Use Edit -> Flip Vertically after placing component to swap top and bottom"
-    let intDefault = 1
-    let body = dialogPopupBodyOnlyInt beforeInt intDefault dispatch
-    let buttonText = "Add"
-    let buttonAction =
-        fun (dialogData : PopupDialogData) ->
-            let inputInt = getInt dialogData
-            createCompStdLabel (SplitWire inputInt) model dispatch
-            dispatch ClosePopup
-    let isDisabled =
-        fun (dialogData : PopupDialogData) -> getInt dialogData < 1
-    dialogPopup title body buttonText buttonAction isDisabled [] dispatch
-
-let private createNInputGatePopup comp (model:Model) dispatch = //HLP23:Shaanuka
-    let title = sprintf "Create N bit input gate"
-    let beforeInt =
-        fun _ -> str "How many bits should input have?"
-    let intDefault = model.LastUsedDialogWidth 
-    let body = dialogPopupBodyOnlyInt beforeInt intDefault dispatch
-    let buttonText = "Add"
-    let buttonAction =
-        fun (dialogData : PopupDialogData) ->
-            let inputInt = getInt dialogData
-            //createCompStdLabel (NbitsXor inputInt) {model with LastUsedDialogWidth = inputInt} dispatch
-            createComponent comp "" model dispatch
-            dispatch ClosePopup
-    let isDisabled =
-        fun (dialogData : PopupDialogData) -> getInt dialogData < 1
-    dialogPopup title body buttonText buttonAction isDisabled [] dispatch
-    
-
-/// two react text lines in red
-let private twoErrorLines errMsg1 errMsg2 =
-    span [Style [Color Red]] [str errMsg1; br []; str errMsg2; br [] ]
-
-/// two line message giving constant value
-let private constantValueMessage w (cVal:int64) =
-    let mask = 
-        if w = 64 then 
-            0xffffffffffffffffUL 
-        else 
-            (1UL <<< w) - 1UL
-    let uVal = (uint64 cVal) &&& mask
-    let sVal = ((int64 uVal) <<< 64 - w) >>> 64 - w
-    let hVal = NumberHelpers.fillHex64 w (int64 uVal)
-    let line1 = $"Decimal value: %d{uVal} (%d{sVal} signed)"
-    let line2 = $"Hex value: %s{hVal}"
-    span [] [str line1; br [] ; str line2; br [] ]
-
-/// two line message giving constant value
-let private busCompareValueMessage w (cVal:uint32) =
-    let mask = 
-        if w = 32 then 
-            0xffffffffu
-        else 
-            (1u <<< w) - 1u
-    let uVal = cVal &&& mask
-    let sVal = ((int32 uVal) <<< 32 - w) >>> 32 - w
-    let hVal = NumberHelpers.hex(int uVal)
-    let line1 = $"Decimal value: %d{uVal} (%d{sVal} signed)"
-    let line2 = $"Hex value: %s{hVal}"
-    span [] [str line1; br [] ; str line2; br [] ]
-
-/// check constant parameters and return two react lines with
-/// error message or value details
-let parseConstant wMax w cText =
-    if w < 1 || w > wMax then
-            twoErrorLines $"Constant width must be in the range 1..{wMax}" "", None
-    else
-        match NumberHelpers.strToIntCheckWidth w cText with
-        | Ok n ->
-            constantValueMessage w n, Some (Constant1 (w,n,cText))
-        | Error msg ->
-            twoErrorLines msg "", None
-
-let parseBusCompareValue wMax w cText =
-    if w < 1 || w > wMax then
-            twoErrorLines $"Bus Compare width must be in the range 1..{wMax}" "", None
-    else
-        match NumberHelpers.strToIntCheckWidth w cText with
-        | Ok n ->
-            let n' =
-                if n >= 0 then n |> uint32
-                else
-                    let mask = 
-                        if w = 32 then 
-                            0xffffffffu
-                        else 
-                            (1u <<< w) - 1u
-                    let uVal = (uint32 n) &&& mask
-                    uVal
-            busCompareValueMessage w (uint32 n), Some (BusCompare1 (w,(n'),cText))
-        | Error msg ->
-            twoErrorLines msg "", None
-
-/// create react popup to set a constant
-let private createConstantPopup model dispatch =
-    let title = sprintf "Add Constant" 
-    let beforeInt =
-        fun _ -> str "How many bits has the wire carrying the constant?"
-    let intDefault = 1
-    let parseConstantDialog dialog =
-        parseConstant 64
-            (Option.defaultValue intDefault dialog.Int)
-            (Option.defaultValue "" dialog.Text)
-    let beforeText = (fun d -> div [] [d |> parseConstantDialog |> fst; br [] ])
-    let placeholder = "Value: decimal, 0x... hex, 0b... binary"   
-    let body = dialogPopupBodyIntAndText beforeText placeholder beforeInt intDefault dispatch
-    let buttonText = "Add"
-    let buttonAction =
-        fun (dialogData : PopupDialogData) ->
-            let width = getInt dialogData
-            let text = Option.defaultValue "" dialogData.Text
-            let constant = 
-                match NumberHelpers.strToIntCheckWidth width text with
-                | Ok n -> n
-                | Error _ -> 0L // should never happen?
-            let text' = if text = "" then "0" else text
-            createCompStdLabel (Constant1(width,constant,text')) model dispatch
-            dispatch ClosePopup
-    let isDisabled = parseConstantDialog >> snd >> Option.isNone
-    dialogPopup title body buttonText buttonAction isDisabled [] dispatch
-
-let private createBusSelectPopup model dispatch =
-    let title = sprintf "Add Bus Selection node" 
-    let beforeInt2 =
-        fun _ -> str "Which input bit is the least significant output bit?"
-    let beforeInt =
-        fun _ -> str "How many bits width is the output bus?"
-    let intDefault = 1
-    let intDefault2 = 0L
-    let body = dialogPopupBodyTwoInts (beforeInt,beforeInt2) (intDefault, int64 intDefault2) "60px" dispatch
-    let buttonText = "Add"
-    let buttonAction =
-        fun (dialogData : PopupDialogData) ->
-            let width = getInt dialogData
-            let lsb = int32 (getInt2 dialogData)
-            createCompStdLabel (BusSelection(width,lsb)) model dispatch
-            dispatch ClosePopup
-    let isDisabled =
-        fun (dialogData : PopupDialogData) -> getInt dialogData < 1 || getInt2 dialogData < 0L
-    dialogPopup title body buttonText buttonAction isDisabled [] dispatch
-
-let private createBusComparePopup (model:Model) dispatch =
-    let title = sprintf "Add Bus Compare node" 
-    let beforeInt =
-        fun _ -> str "How many bits width is the input bus?"
-    let intDefault = 1
-    let parseBusCompDialog dialog =
-        parseBusCompareValue 32 (Option.defaultValue intDefault dialog.Int) (Option.defaultValue "" dialog.Text)
-    let beforeText = (fun d -> div [] [d |> parseBusCompDialog |> fst; br [] ])
-    let placeholder = "Value: decimal, 0x... hex, 0b... binary"   
-    let body = dialogPopupBodyIntAndText beforeText placeholder beforeInt intDefault dispatch
-    let buttonText = "Add"
-    let buttonAction =
-        fun (dialogData : PopupDialogData) ->
-            let width = getInt dialogData
-            let text = Option.defaultValue "" dialogData.Text
-            let constant = 
-                match NumberHelpers.strToIntCheckWidth width text with
-                | Ok n -> 
-                    if n >= 0 then n |> uint32
-                    else
-                        let mask = 
-                            if width = 32 then 
-                                0xffffffffu
-                            else 
-                                (1u <<< width) - 1u
-                        let uVal = (uint32 n) &&& mask
-                        uVal
-                | Error _ -> 0u // should never happen?
-            let text' = if text = "" then "0" else text
-            createCompStdLabel (BusCompare1(width,constant,text')) model dispatch
-            dispatch ClosePopup
-    let isDisabled = parseBusCompDialog >> snd >> Option.isNone
-    dialogPopup title body buttonText buttonAction isDisabled [] dispatch
-
-let private createRegisterPopup regType (model:Model) dispatch =
-    let title = sprintf "Add Register" 
-    let beforeInt =
-        fun _ -> str "How wide should the register be (in bits)?"
-    let intDefault = model.LastUsedDialogWidth
-    let body = dialogPopupBodyOnlyInt beforeInt intDefault dispatch
-    let buttonText = "Add"
-    let buttonAction =
-        fun (dialogData : PopupDialogData) ->
-            let inputInt = getInt dialogData
-            createCompStdLabel (regType inputInt) model dispatch
-            dispatch ClosePopup
-    let isDisabled =
-        fun (dialogData : PopupDialogData) -> getInt dialogData < 1
-    dialogPopup title body buttonText buttonAction isDisabled [] dispatch
-
-
- 
-    
-
-let private createMemoryPopup memType model (dispatch: Msg -> Unit) =
-    let title = "Create memory"
-    let intDefault = model.LastUsedDialogWidth
-    let addError errorOpt (memSetup:(int*int*InitMemData*string option) option) : (int*int*InitMemData*string option) option =
-        match memSetup with
-        | Some (n1,n2,mem, _) ->
-            Some (n1,n2,mem,errorOpt)
-        | _ -> None
-    let body = dialogPopupBodyMemorySetup intDefault dispatch
-    let buttonText = "Add"
-    let buttonAction =
-        fun (dialogData : PopupDialogData) ->
-            let addressWidth, wordWidth, source, msgOpt = getMemorySetup dialogData intDefault
-            let initMem = {
-                AddressWidth = addressWidth
-                WordWidth = wordWidth
-                Init = source
-                Data = Map.empty
-                }
-
-            let memory = FilesIO.initialiseMem  initMem dialogData.ProjectPath
-            match memory with
-            | Ok mem ->
-                createCompStdLabel (memType mem)  model dispatch
-                dispatch ClosePopup
-            | Error mess ->
-                dispatch <| SetPopupDialogMemorySetup (addError (Some mess) dialogData.MemorySetup)
-    let isDisabled =
-        fun (dialogData : PopupDialogData) ->
-            let addressWidth, wordWidth, source,_ = getMemorySetup dialogData 1
-            let error = 
-                match dialogData.MemorySetup with 
-                | Some(_,_,ToFileBadName _,_) ->
-                    Some "File name must be alphanumeric without prefix"
-                | None -> 
-                    Some ""
-                | Some (_,_,SignedMultiplier,_) 
-                | Some(_,_,UnsignedMultiplier,_) ->
-                    if addressWidth % 2 <> 0 then
-                        Some "The address width must be even for a multiplier"
-                    elif addressWidth > 16 then
-                        Some "The maximum multiplier size is 8X8 - 16 address bits"
-                    else None
-                | _ -> 
-                    None
-            match error with
-            | Some msg when msg <> "" ->
-                match dialogData.MemorySetup with
-                | Some (_,_,_,e) when e = Some msg -> ()
-                | _ -> dispatch <| SetPopupDialogMemorySetup (addError (Some msg) dialogData.MemorySetup)
-            | _ -> ()
-            addressWidth < 1 || wordWidth < 1 || error <> None
-    dialogPopup title body buttonText buttonAction isDisabled [] dispatch
-
-
-
-let rec createVerilogPopup model showExtraErrors correctedCode moduleName (origin:CodeEditorOpen) dispatch =
-    let title = sprintf "Create Combinational Logic Components using Verilog" 
-    let beforeText =
-        fun _ -> str <| sprintf "ISSIE Component Name"
-    let noErrors = List.isEmpty model.PopupDialogData.VerilogErrors
-    let errorDiv = if noErrors then null else getErrorDiv model.PopupDialogData.VerilogErrors
-    let errorList = if showExtraErrors then model.PopupDialogData.VerilogErrors else [] 
-
-    let saveButtonAction =
-        fun (dialogData : PopupDialogData) ->
-            match model.CurrentProj with
-            | None -> failwithf "What? current project cannot be None at this point in writing Verilog Component"
-            | Some project ->
-                let name = (Option.get moduleName)
-                let folderPath = project.ProjectPath
-                let path = pathJoin [| folderPath; name + ".v" |]
-                let path2 = pathJoin [| folderPath; name + ".dgm" |]
-                let code = getCode dialogData
-                
-                match writeFile path code with
-                | Ok _ -> ()
-                | Error _ -> failwithf "Writing verilog file FAILED"
-                
-                let parsedCodeNearley = parseFromFile(code)
-                let output = Json.parseAs<ParserOutput> parsedCodeNearley
-                let result = Option.get output.Result
-                let fixedAST = fix result
-                printfn "fixed %A" fixedAST
-                let parsedAST = fixedAST |> Json.parseAs<VerilogInput>
-
-                let cs = SheetCreator.createSheet parsedAST
-                let toSaveCanvasState = Helpers.JsonHelpers.stateToJsonString (cs, None, Some {Form = Some (Verilog name);Description=None})
-
-                match writeFile path2 toSaveCanvasState with
-                | Ok _ -> 
-                    let newComponent = 
-                        match tryLoadComponentFromPath path2 with
-                        |Ok comp -> comp
-                        |Error _ -> failwithf "failed to load the created Verilog file"
-                    let updatedProject =
-                        {project with LoadedComponents = newComponent :: project.LoadedComponents}
-                    openFileInProject project.OpenFileName updatedProject model dispatch
-                | Error _ -> failwithf "Writing .dgm file FAILED"
-            dispatch ClosePopup
-
-    let updateButton = 
-        fun (dialogData : PopupDialogData) ->
-            match model.CurrentProj with
-            | None -> failwithf "What? current project cannot be None at this point in writing Verilog Component"
-            | Some project ->
-                let name = (Option.get moduleName)
-                let folderPath = project.ProjectPath
-                let path = pathJoin [| folderPath; name + ".v" |]
-                let code = getCode dialogData
-                match writeFile path code with
-                | Ok _ -> ()
-                | Error _ -> failwithf "Writing verilog file FAILED"
-                
-                let parsedCodeNearley = parseFromFile(code)
-                let output = Json.parseAs<ParserOutput> parsedCodeNearley
-                let result = Option.get output.Result
-                let fixedAST = fix result
-                let parsedAST = fixedAST |> Json.parseAs<VerilogInput>
-                let newCS = SheetCreator.createSheet parsedAST
-
-                dispatch (StartUICmd SaveSheet)               
-                updateVerilogFileActionWithModelUpdate newCS name model dispatch |> ignore
-                dispatch <| Sheet(SheetT.DoNothing)
-
-
-    let compile =
-        fun (dialogData : PopupDialogData) ->
-            match model.CurrentProj with
-            | None -> failwithf "What? current project cannot be None at this point in compiling Verilog Component"
-            | Some project ->
-                let code = getCode dialogData
-                let parsedCodeNearley = parseFromFile(code)
-                let output = Json.parseAs<ParserOutput> parsedCodeNearley
-                if isNullOrUndefined output.Error then
-                    match Option.isNone output.Result with 
-                    |true-> () //do nothing if parser failed for some reason
-                    |false ->
-                        let result = Option.get output.Result
-                        let fixedAST = fix result
-                        let linesIndex = Option.get output.NewLinesIndex |> Array.toList
-                        let parsedAST = fixedAST |> Json.parseAs<VerilogInput>                        
-                        let moduleName = parsedAST.Module.ModuleName.Name
-                        let errorList = ErrorCheck.getSemanticErrors parsedAST linesIndex origin project
-                        let dataUpdated = {dialogData with VerilogErrors = errorList; VerilogCode=Some code}
-                        let showErrors' = 
-                            match List.isEmpty errorList with
-                            | true -> false
-                            | false -> showExtraErrors 
-                        createVerilogPopup {model with PopupDialogData = dataUpdated } showErrors' None (Some moduleName) origin dispatch
-                else
-                    let error = Option.get output.Error
-                    let error'= CodeEditorHelpers.getSyntaxErrorInfo error
-                    let dataUpdated = {dialogData with VerilogErrors = [error'] }
-                    createVerilogPopup {model with PopupDialogData = dataUpdated } showExtraErrors None moduleName origin dispatch
- 
-
-    let addButton =
-        fun (dialogData : PopupDialogData) ->
-            fun (suggestion,replaceType,line) -> 
-                
-                let findLastIOAndAssignment (oldCode:string) =
-                    let isSmallerThan x y = y <= x
-
-                    let parsedCodeNearley = parseFromFile(oldCode)
-                    let output = Json.parseAs<ParserOutput> parsedCodeNearley
-                    let result = Option.get output.Result
-                    let fixedAST = fix result
-                    let linesIndex = Option.get output.NewLinesIndex |> Array.toList
-                    let parsedAST = fixedAST |> Json.parseAs<VerilogInput>      
-                    let ioDecls = parsedAST.Module.ModuleItems.ItemList |> Array.filter (fun item -> Option.isSome item.IODecl)
-                    let lastIODecl = Array.tryLast ioDecls
-                    let lastIOLocation =
-                        match lastIODecl with
-                        |Some d -> d.Location
-                        |None -> 1
-                    let prevIndexIO = List.findIndexBack (fun x -> isSmallerThan lastIOLocation x) linesIndex
-                    
-                    let assignments = parsedAST.Module.ModuleItems.ItemList |> Array.filter (fun item -> Option.isSome item.Statement)
-                    let lastAssignment = Array.tryLast assignments
-                    let lastAssignmentLocation =
-                        match lastAssignment with
-                        |Some d -> d.Location
-                        |None -> lastIOLocation
-                    let prevIndexA = List.findIndexBack (fun x -> isSmallerThan lastAssignmentLocation x) linesIndex                    
-                    
-                    (prevIndexIO,prevIndexA)
-                
-                
-                let putToCorrectPlace (oldCode:string) suggestion replaceType line =
-                    let sepCode = oldCode.Split([|"\n"|],StringSplitOptions.RemoveEmptyEntries)
-                    let linesList = Seq.toList sepCode
-                    match replaceType with
-                    |IODeclaration |Assignment ->
-                        let untilError = (linesList[0],[2..line+1])||> List.fold (fun s v -> s+"\n"+linesList[v-1])
-                        let fixedError = untilError+"\n  "+ suggestion
-                        (fixedError,[line+1..(List.length linesList)-1])||> List.fold (fun s v -> s+"\n"+linesList[v])
-                    |Variable error ->
-                        let untilError = ("",[1..line-1])||> List.fold (fun s v -> 
-                            match v with
-                            |1 -> linesList[v-1]
-                            |_ -> s+"\n"+linesList[v-1]
-                        )
-                        let fixedLine = linesList[line-1].Replace(error,suggestion)
-                        let fixedError = 
-                            match line with
-                            |1 -> fixedLine
-                            |_ -> untilError+"\n"+ fixedLine
-                        (fixedError,[line..(List.length linesList)-1])||> List.fold (fun s v -> s+"\n"+linesList[v])
-                    |NoReplace ->
-                        oldCode
-
-                let lineToPut =
-                    match replaceType with
-                    |IODeclaration -> fst <| findLastIOAndAssignment (Option.defaultValue "" dialogData.VerilogCode)
-                    |Assignment -> snd <| findLastIOAndAssignment (Option.defaultValue "" dialogData.VerilogCode)
-                    |_ -> line
-                let replacedCode = putToCorrectPlace (Option.defaultValue "" dialogData.VerilogCode) suggestion replaceType lineToPut
-                createVerilogPopup model showExtraErrors (Some replacedCode) moduleName origin dispatch
-    
-    let moreInfoButton = 
-        fun (dialogData : PopupDialogData) ->
-            match model.CurrentProj with
-            | None -> failwithf "What? current project cannot be None at this point in compiling Verilog Component"
-            | Some project ->
-                let errors = dialogData.VerilogErrors
-                createVerilogPopup model (not showExtraErrors) None moduleName origin dispatch
-    
-    let body= dialogVerilogCompBody beforeText moduleName errorDiv errorList showExtraErrors correctedCode compile addButton dispatch
-
-    let isDisabled =
-        fun (dialogData : PopupDialogData) ->   //OverflowX OverflowOptions.Hidden;OverflowY OverflowOptions.Hidden
-            not noErrors
-    
-    let extra = if showExtraErrors then [Width "80%";Height "75%";OverflowX OverflowOptions.Hidden;Position PositionOptions.Fixed;] else [Width "50%";Height "75%";OverflowX OverflowOptions.Hidden;Position PositionOptions.Fixed;]
-    let saveUpdateText = match origin with |NewVerilogFile -> "Save" |UpdateVerilogFile _ -> "Update"
-    let saveUpdateButton = match origin with |NewVerilogFile -> saveButtonAction |UpdateVerilogFile _ -> updateButton
-    dialogVerilogPopup title body saveUpdateText noErrors showExtraErrors saveUpdateButton moreInfoButton isDisabled extra dispatch
-
-
-let private makeMenuGroup title menuList =
-    details [Open false] [
-        summary [menuLabelStyle] [ str title ]
-        Menu.list [] menuList
-    ]
-
-
-let mutable firstTip = true
-
-let mutable tippyNodes: Browser.Types.Element list = []
-
-let private makeMenuGroupWithTip styles  title tip menuList =
-    details [
-        Open false;
-        HTMLAttr.ClassName $"{Tooltip.ClassName} {Tooltip.IsMultiline}"
-        Tooltip.dataTooltip tip
-        Style styles
-    ] [
-        summary [menuLabelStyle] [ str title ]
-        Menu.list [] menuList
-    ]
-
-let compareModelsApprox (m1:Model) (m2:Model) =
-
-    let m1r = reduceApprox m1
-    let m2r = reduceApprox m2
-    let b = m1r = m2r
-    //printfn "Model equality:%A" b
-    //if b = false then printfn "\n\n%A\n\n%A\n\n" m1r m2r
-    b
-
-
-
-
-let viewCatalogue model dispatch =
-
-        let muxTipMessage (numBusses:string) = $"Selects the one of its {numBusses} input busses numbered by the value of the select input 
-                                to be the output. Adjusts bus width to match"
-
-        let deMuxTipMessage (numBits:string) = $"The output numbered by the binary value 
-        of the {numBits} sel inputs is equal to Data, the others are 0"
-
-        let viewCatOfModel = fun model ->                 
-            let styles = 
-                match model.Sheet.Action with
-                | SheetT.InitialisedCreateComponent _ -> [Cursor "grabbing"]
-                | _ -> []
-
-            let catTip1 name func (tip:string) = 
-                let react = menuItem styles name func
-                div [ HTMLAttr.ClassName $"{Tooltip.ClassName} {Tooltip.IsMultiline}"
-                      Tooltip.dataTooltip tip
-                      Style styles
-                    ]
-                    [ react ]
-            Menu.menu [Props [Class "py-1"; Style styles]]  [
-                // TODO
-                    makeMenuGroup
-                        "Input / Output"
-                        [ catTip1 "Input"  (fun _ -> createInputPopup "input" Input1 model dispatch) "Input connection to current sheet: one or more bits"
-                          catTip1 "Output" (fun _ -> createIOPopup true "output" Output model dispatch) "Output connection from current sheet: one or more bits"
-                          catTip1 "Viewer" (fun _ -> createIOPopup true "viewer" Viewer model dispatch) "Viewer to expose value in step simulation: works in subsheets. \
-                                                                                                         Can also be used to terminate an unused output."
-                          catTip1 "Constant" (fun _ -> createConstantPopup model dispatch) "Define a one or more bit constant value of specified width, \
-                                                                                            e.g. 0 or 1, to drive an input. Values can be written \
-                                                                                            in hex, decimal, or binary."
-                          catTip1 "Wire Label" (fun _ -> createIOPopup false "label" (fun _ -> IOLabel) model dispatch) "Labels with the same name connect \
-                                                                                                                         together wires within a sheet. Each set of labels \
-                                                                                                                         muts have exactly one driving input. \
-                                                                                                                         A label can also be used to terminate an unused output"]
-                    makeMenuGroup
-                        "Buses"
-                        [ catTip1 "MergeWires"  (fun _ -> createComponent MergeWires "" model dispatch) "Use Mergewires when you want to \
-                                                                                       join the bits of a two busses to make a wider bus. \
-                                                                                       Default has LS bits connected to top arm. Use Edit -> Flip Vertically \
-                                                                                       after placing component to change this."
-                          catTip1 "SplitWire" (fun _ -> createSplitWirePopup model dispatch) "Use Splitwire when you want to split the \
-                                                                                             bits of a bus into two sets. \
-                                                                                             Default has LS bits connected to top arm. Use Edit -> Flip Vertically \
-                                                                                             after placing component to change this."
-                          catTip1 "Bus Select" (fun _ -> createBusSelectPopup model dispatch) "Bus Select output connects to one or \
-                                                                                                more selected bits of its input"
-                          catTip1 "Bus Compare" (fun _ -> createBusComparePopup model dispatch) "Bus compare outputs 1 if the input bus \
-                                                                                                 matches a constant value as written in decimal, hex, or binary." 
-                          catTip1 "N bits spreader" (fun _ -> createNbitSpreaderPopup model dispatch) "1-to-N bits spreader"]
-                    makeMenuGroup
-                        "Gates"
-                        [ catTip1 "Not"  (fun _ -> createCompStdLabel Not model dispatch) "Invertor: output is negation of input"
-<<<<<<< HEAD
-                          catTip1 "And"  (fun _ -> createNInputGatePopup And model dispatch) "Output is 1 if both the two inputs are 1"
-                          catTip1 "Or"   (fun _ -> createNInputGatePopup Or model dispatch) "Output is 1 if either of the two inputs are 1"
-                          catTip1 "Xor"  (fun _ -> createNInputGatePopup Xor model dispatch) "Output is 1 if the two inputs have different values"
-                          catTip1 "Nand" (fun _ -> createNInputGatePopup Nand model dispatch) "Output is 0 if both the two inputs are 1"
-                          catTip1 "Nor"  (fun _ -> createNInputGatePopup Nor model dispatch) "Output is 0 if either of the two inputs are 1"
-                          catTip1 "Xnor" (fun _ -> createNInputGatePopup Xnor model dispatch) "Output is 1 if the two inputs have the same values"]
-=======
-                          catTip1 "And"  (fun _ -> createCompStdLabel (And None) model dispatch) "Output is 1 if both the two inputs are 1"
-                          catTip1 "Or"   (fun _ -> createCompStdLabel (Or None) model dispatch) "Output is 1 if either of the two inputs are 1"
-                          catTip1 "Xor"  (fun _ -> createCompStdLabel (Xor None) model dispatch) "Output is 1 if the two inputs have different values"
-                          catTip1 "Nand" (fun _ -> createCompStdLabel (Nand None) model dispatch) "Output is 0 if both the two inputs are 1"
-                          catTip1 "Nor"  (fun _ -> createCompStdLabel (Nor None) model dispatch) "Output is 0 if either of the two inputs are 1"
-                          catTip1 "Xnor" (fun _ -> createCompStdLabel (Xnor None) model dispatch) "Output is 1 if the two inputs have the same values"]
->>>>>>> 7dbb5331
-                    makeMenuGroup
-                        "Mux / Demux"
-                        [ catTip1 "2-Mux" (fun _ -> createCompStdLabel Mux2 model dispatch) <| muxTipMessage "two"
-                          catTip1 "4-Mux" (fun _ -> createCompStdLabel Mux4 model dispatch) <| muxTipMessage "four"
-                          catTip1 "8-Mux" (fun _ -> createCompStdLabel Mux8 model dispatch) <| muxTipMessage "eight"                                                             
-                          catTip1 "2-Demux" (fun _ -> createCompStdLabel Demux2 model dispatch)  <| deMuxTipMessage "two"  
-                          catTip1 "4-Demux" (fun _ -> createCompStdLabel Demux4 model dispatch)  <| deMuxTipMessage "four"
-                          catTip1 "8-Demux" (fun _ -> createCompStdLabel Demux8 model dispatch)  <| deMuxTipMessage "eight" ]
-                    makeMenuGroup
-                        "Arithmetic"
-                        [ catTip1 "N bits adder" (fun _ -> createNbitsAdderPopup model dispatch) "N bit Binary adder with carry in to bit 0 and carry out from bit N-1"
-                          catTip1 "N bits XOR" (fun _ -> createNbitsXorPopup model dispatch) "N bit XOR gates - use to make subtractor or comparator"
-                          catTip1 "N bits AND" (fun _ -> createNbitsAndPopup model dispatch) "N bit AND gates"
-                          catTip1 "N bits OR" (fun _ -> createNbitsOrPopup model dispatch) "N bit OR gates"
-                          catTip1 "N bits NOT" (fun _ -> createNbitsNotPopup model dispatch) "N bit NOT gates"]
-
-                    makeMenuGroup
-                        "Flip Flops and Registers"
-                        [ catTip1 "D-flip-flop" (fun _ -> createCompStdLabel DFF model dispatch) "D flip-flop - note that clock is assumed always connected to a global clock, \
-                                                                                                   so ripple counters cannot be implemented in Issie"
-                          catTip1 "D-flip-flop with enable" (fun _ -> createCompStdLabel DFFE model dispatch) "D flip-flop: output will remain unchanged when En is 0"
-                          catTip1 "Register" (fun _ -> createRegisterPopup Register model dispatch) "N D flip-flops with inputs and outputs combined into single N bit busses"
-                          catTip1 "Register with enable" (fun _ -> createRegisterPopup RegisterE model dispatch) "As register but outputs stay the same if En is 0"
-                          catTip1 "Counter" (fun _ -> createRegisterPopup Counter model dispatch) "N-bits counter with customisable enable and load inputs"]
-                    makeMenuGroup
-                        "Memories"
-                        [ catTip1 "ROM (asynchronous)" (fun _ -> createMemoryPopup AsyncROM1 model dispatch) "This is combinational: \
-                                                    the output is available in the same clock cycle that the address is presented"
-                          catTip1 "ROM (synchronous)" (fun _ -> createMemoryPopup ROM1 model dispatch) "A ROM whose output contains \
-                                                    the addressed data in the clock cycle after the address is presented"
-                          catTip1 "RAM (synchronous)" (fun _ -> createMemoryPopup RAM1 model dispatch)  "A RAM whose output contains the addressed \
-                                                   data in the clock cycle after the address is presented" 
-                          catTip1 "RAM (async read)" (fun _ -> createMemoryPopup AsyncRAM1 model dispatch)  "A RAM whose output contains the addressed \
-                                                   data in the same clock cycle as address is presented" ]
-
-                    makeMenuGroupWithTip styles
-                        "This project"
-                        "Every design sheet is available for use in other sheets as a custom component: \
-                        it can be added any number of times, each instance replicating the sheet logic"
-                        (makeCustomList styles model dispatch)
-
-                    makeMenuGroupWithTip 
-                        styles
-                        "Verilog"
-                        "Write combinational logic in Verilog and use it as a Custom Component. 
-                         To edit/delete a verilog component add it in a sheet and click on 'properties'"
-                        (List.append 
-                            [menuItem styles "New Verilog Component" (fun _ -> createVerilogPopup model false None None NewVerilogFile dispatch) ]
-                            (makeVerilogList styles model dispatch))
-                          
-                ]
-        (viewCatOfModel) model 
+(*
+    CatalogueView.fs
+
+    View for catalogue in the right tab.
+*)
+
+module CatalogueView
+open EEExtensions
+open VerilogTypes
+open Fulma
+open Fulma.Extensions.Wikiki
+open Fable.React
+open Fable.React.Props
+open DiagramStyle
+open ModelType
+open ModelHelpers
+open CommonTypes
+open PopupView
+open Sheet.SheetInterface
+open DrawModelType
+open FilesIO
+open NearleyBindings
+open ErrorCheck
+open CodeEditorHelpers
+open Fable.SimpleJson
+open Fable.Core.JsInterop
+open System
+open FileMenuView
+open SheetCreator
+
+NearleyBindings.importGrammar
+NearleyBindings.importFix
+NearleyBindings.importParser
+
+let private menuItem styles label onClick =
+    Menu.Item.li
+        [ Menu.Item.IsActive false; Menu.Item.Props [ OnClick onClick; Style styles ] ]
+        [ str label ]
+
+let private createComponent compType label model dispatch =
+    Sheet (SheetT.InitialiseCreateComponent (tryGetLoadedComponents model, compType, label)) |> dispatch
+
+// Anything requiring a standard label should be checked and updated with the correct number suffix in Symbol/Sheet, 
+// so give the label ""
+let createCompStdLabel comp model dispatch =
+    createComponent comp "" model dispatch
+
+
+
+let private makeCustom styles model dispatch (loadedComponent: LoadedComponent)  =
+    let canvas = loadedComponent.CanvasState
+    menuItem styles loadedComponent.Name (fun _ ->
+        let custom = Custom {
+            Name = loadedComponent.Name
+            InputLabels = Extractor.getOrderedCompLabels (Input1 (0, None)) canvas
+            OutputLabels = Extractor.getOrderedCompLabels (Output 0) canvas
+            Form = loadedComponent.Form
+            Description = loadedComponent.Description
+        }
+        
+        Sheet (SheetT.InitialiseCreateComponent (tryGetLoadedComponents model, custom, "")) |> dispatch
+    )
+
+let private makeCustomList styles model dispatch =
+    match model.CurrentProj with
+    | None -> []
+    | Some project ->
+        // Do no show the open component in the catalogue.
+        project.LoadedComponents
+        |> List.filter (fun comp -> comp.Name <> project.OpenFileName)
+        |> List.filter (fun comp -> 
+            match JSHelpers.debugLevel <> 0 with
+            |true -> (comp.Form = Some User || comp.Form = Some ProtectedTopLevel || comp.Form = Some ProtectedSubSheet)
+            |false -> (comp.Form = Some User || comp.Form = Some ProtectedTopLevel)
+        )
+        |> List.map (makeCustom styles model dispatch)
+
+let private makeVerilog styles model dispatch (loadedComponent: LoadedComponent)  =
+    let canvas = loadedComponent.CanvasState
+    menuItem styles loadedComponent.Name (fun _ ->
+        let verilog = Custom {
+            Name = loadedComponent.Name
+            InputLabels = Extractor.getOrderedCompLabels (Input1 (0, None)) canvas
+            OutputLabels = Extractor.getOrderedCompLabels (Output 0) canvas
+            Form = loadedComponent.Form
+            Description = loadedComponent.Description
+        }
+        
+        Sheet (SheetT.InitialiseCreateComponent (tryGetLoadedComponents model, verilog, "")) |> dispatch
+    )
+
+let private makeVerilogList styles model dispatch =
+    match model.CurrentProj with
+    | None -> []
+    | Some project ->
+        // Do no show the open component in the catalogue.
+        project.LoadedComponents
+        |> List.filter (fun comp -> comp.Name <> project.OpenFileName)
+        |> List.filter (fun comp -> match comp.Form with Some (Verilog _)-> true |_ -> false)
+        |> List.map (makeVerilog styles model dispatch)
+
+
+
+
+let private createInputPopup typeStr (compType: int * int option -> ComponentType) (model:Model) (dispatch: Msg -> unit) =
+    let title = sprintf "Add %s node" typeStr
+    let beforeText =
+        fun _ -> str <| sprintf "How do you want to name your %s?" typeStr
+    let placeholder = "Component name"
+    let beforeInt =
+        fun _ -> str <| sprintf "How many bits should the %s node have?" typeStr
+    let beforeDefaultValue = fun _ -> str <| sprintf "If the input is undriven, what should the default value be?"
+    let intDefault = model.LastUsedDialogWidth
+    let body =
+        dialogPopupBodyTextAndTwoInts 1 (beforeText, placeholder) (beforeInt, beforeDefaultValue) (intDefault, 0) dispatch
+    let buttonText = "Add"
+    let buttonAction =
+        fun (dialogData : PopupDialogData) ->
+            // TODO: format text for only uppercase and allowed chars (-, not number start)
+            // TODO: repeat this throughout this file and selectedcomponentview (use functions)
+            let inputText = getText dialogData
+            let widthInt = getInt dialogData
+            let defaultValueInt = int (getInt2 dialogData)
+            createComponent (compType (widthInt, Some defaultValueInt)) (formatLabelFromType (compType (widthInt, Some defaultValueInt)) inputText) model dispatch
+            dispatch ClosePopup
+    let isDisabled =
+        fun (dialogData : PopupDialogData) ->
+            let notGoodLabel =
+                getText dialogData
+                |> (fun s -> s = "" || not (String.startsWithLetter s))
+            (getInt dialogData < 1) || notGoodLabel
+    dialogPopup title body buttonText buttonAction isDisabled [] dispatch
+
+let private createIOPopup hasInt typeStr compType (model:Model) dispatch =
+    let title = sprintf "Add %s node" typeStr
+    let beforeText =
+        fun _ -> str <| sprintf "How do you want to name your %s?" typeStr
+    let placeholder = "Component name"
+    let beforeInt =
+        fun _ -> str <| sprintf "How many bits should the %s node have?" typeStr
+    let intDefault = model.LastUsedDialogWidth
+    let body = 
+        match hasInt with
+        | true -> dialogPopupBodyTextAndInt beforeText placeholder beforeInt intDefault dispatch
+        | false -> dialogPopupBodyOnlyText beforeText placeholder dispatch
+    let buttonText = "Add"
+    let buttonAction =
+        fun (dialogData : PopupDialogData) ->
+            // TODO: format text for only uppercase and allowed chars (-, not number start)
+            // TODO: repeat this throughout this file and selectedcomponentview (use functions)
+            let inputText = getText dialogData
+            let inputInt = getInt dialogData
+            createComponent (compType inputInt) (formatLabelFromType (compType inputInt) inputText) model dispatch
+            dispatch ClosePopup
+    let isDisabled =
+        fun (dialogData : PopupDialogData) ->
+            let notGoodLabel =
+                getText dialogData
+                |> (fun s -> s = "" || not (String.startsWithLetter s))
+            (getInt dialogData < 1) || notGoodLabel
+    dialogPopup title body buttonText buttonAction isDisabled [] dispatch
+
+
+let createSheetDescriptionPopup (model:Model) previousDescr sheetName dispatch =
+    let title = sprintf "Sheet Description"
+    let beforeText =
+        fun _ -> str <| sprintf "Add description for sheet '%s'" sheetName
+    let body =  dialogPopupBodyOnlyTextWithDefaultValue beforeText "Description" previousDescr dispatch
+    let buttonText = "Save"
+    let buttonAction =
+        fun (dialogData : PopupDialogData) ->
+            let descr = getText dialogData
+            let descrToSave =
+                match descr with
+                |"" -> None
+                |_ -> Some descr
+            
+            match model.CurrentProj with
+            |None -> failwithf "Can't happen"
+            |Some p ->
+                let target_ldc = p.LoadedComponents |> List.find (fun x -> x.Name = sheetName)
+                let other_ldc = p.LoadedComponents |> List.filter (fun x -> x.Name <> sheetName)
+                let target_ldc' = {target_ldc with Description=descrToSave}  //add description to ldc
+                
+                let other_ldc' =  //find all custom comps originating from that sheet and update their description
+                    other_ldc 
+                    |> List.map (fun ldc -> 
+                        let newComps = 
+                            ldc.CanvasState
+                            |> fst
+                            |> List.map (fun comp ->
+                                match comp.Type with
+                                |Custom x when x.Name = sheetName -> 
+                                    let newCompType = Custom {x with Description = descrToSave} 
+                                    {comp with Type = newCompType}
+                                |_ -> comp
+                        )
+                        let newCS = newComps,(ldc.CanvasState |> snd)
+                        {ldc with CanvasState = newCS}
+                    )
+
+                let fixed_ldcs = other_ldc'@[target_ldc'] 
+                let p' = {p with LoadedComponents=fixed_ldcs}
+                let model' = {model with CurrentProj = Some p'}
+                dispatch <| SetProject p'
+                saveOpenFileActionWithModelUpdate model' dispatch |> ignore
+            dispatch ClosePopup
+    let isDisabled =
+        fun (dialogData : PopupDialogData) ->
+            false  //allow all
+    dialogPopup title body buttonText buttonAction isDisabled [] dispatch
+
+let private createNbitsAdderPopup (model:Model) dispatch =
+    let title = sprintf "Add N bits adder"
+    let beforeInt =
+        fun _ -> str "How many bits should each operand have?"
+    let intDefault = model.LastUsedDialogWidth
+    let body = dialogPopupBodyOnlyInt beforeInt intDefault dispatch
+    let buttonText = "Add"
+    let buttonAction =
+        fun (dialogData : PopupDialogData) ->
+            let inputInt = getInt dialogData
+            //printfn "creating adder %d" inputInt
+            createCompStdLabel (NbitsAdder inputInt) {model with LastUsedDialogWidth = inputInt} dispatch
+            dispatch ClosePopup
+    let isDisabled =
+        fun (dialogData : PopupDialogData) -> getInt dialogData < 1
+    dialogPopup title body buttonText buttonAction isDisabled [] dispatch
+
+
+let private createNbitsXorPopup (model:Model) dispatch =
+    let title = sprintf "Add N bits XOR gates"
+    let beforeInt =
+        fun _ -> str "How many bits should each operand have?"
+    let intDefault = model.LastUsedDialogWidth
+    let body = dialogPopupBodyOnlyInt beforeInt intDefault dispatch
+    let buttonText = "Add"
+    let buttonAction =
+        fun (dialogData : PopupDialogData) ->
+            let inputInt = getInt dialogData
+            //printfn "creating XOR %d" inputInt
+            createCompStdLabel (NbitsXor inputInt) {model with LastUsedDialogWidth = inputInt} dispatch
+            dispatch ClosePopup
+    let isDisabled =
+        fun (dialogData : PopupDialogData) -> getInt dialogData < 1
+    dialogPopup title body buttonText buttonAction isDisabled [] dispatch
+
+let private createNbitsAndPopup (model:Model) dispatch =
+    let title = sprintf "Add N bits AND gates"
+    let beforeInt =
+        fun _ -> str "How many bits should each operand have?"
+    let intDefault = model.LastUsedDialogWidth
+    let body = dialogPopupBodyOnlyInt beforeInt intDefault dispatch
+    let buttonText = "Add"
+    let buttonAction =
+        fun (dialogData : PopupDialogData) ->
+            let inputInt = getInt dialogData
+            //printfn "creating XOR %d" inputInt
+            createCompStdLabel (NbitsAnd inputInt) {model with LastUsedDialogWidth = inputInt} dispatch
+            dispatch ClosePopup
+    let isDisabled =
+        fun (dialogData : PopupDialogData) -> getInt dialogData < 1
+    dialogPopup title body buttonText buttonAction isDisabled [] dispatch
+
+let private createNbitsOrPopup (model:Model) dispatch =
+    let title = sprintf "Add N bits OR gates"
+    let beforeInt =
+        fun _ -> str "How many bits should each operand have?"
+    let intDefault = model.LastUsedDialogWidth
+    let body = dialogPopupBodyOnlyInt beforeInt intDefault dispatch
+    let buttonText = "Add"
+    let buttonAction =
+        fun (dialogData : PopupDialogData) ->
+            let inputInt = getInt dialogData
+            //printfn "creating XOR %d" inputInt
+            createCompStdLabel (NbitsOr inputInt) {model with LastUsedDialogWidth = inputInt} dispatch
+            dispatch ClosePopup
+    let isDisabled =
+        fun (dialogData : PopupDialogData) -> getInt dialogData < 1
+    dialogPopup title body buttonText buttonAction isDisabled [] dispatch
+
+let private createNbitsNotPopup (model:Model) dispatch =
+    let title = sprintf "Add N bits NOT gates"
+    let beforeInt =
+        fun _ -> str "How many bits should the input/output have?"
+    let intDefault = model.LastUsedDialogWidth
+    let body = dialogPopupBodyOnlyInt beforeInt intDefault dispatch
+    let buttonText = "Add"
+    let buttonAction =
+        fun (dialogData : PopupDialogData) ->
+            let inputInt = getInt dialogData
+            //printfn "creating XOR %d" inputInt
+            createCompStdLabel (NbitsNot inputInt) {model with LastUsedDialogWidth = inputInt} dispatch
+            dispatch ClosePopup
+    let isDisabled =
+        fun (dialogData : PopupDialogData) -> getInt dialogData < 1
+    dialogPopup title body buttonText buttonAction isDisabled [] dispatch
+
+let private createNbitSpreaderPopup (model:Model) dispatch =
+    let title = sprintf "Add 1-to-N bit spreader"
+    let beforeInt =
+        fun _ -> str "How many bits should the output have?"
+    let intDefault = model.LastUsedDialogWidth
+    let body = dialogPopupBodyOnlyInt beforeInt intDefault dispatch
+    let buttonText = "Add"
+    let buttonAction =
+        fun (dialogData : PopupDialogData) ->
+            let inputInt = getInt dialogData
+            //printfn "creating XOR %d" inputInt
+            createCompStdLabel (NbitSpreader inputInt) {model with LastUsedDialogWidth = inputInt} dispatch
+            dispatch ClosePopup
+    let isDisabled =
+        fun (dialogData : PopupDialogData) -> getInt dialogData < 1
+    dialogPopup title body buttonText buttonAction isDisabled [] dispatch
+
+
+let private createSplitWirePopup model dispatch =
+    let title = sprintf "Add SplitWire node" 
+    let beforeInt =
+        fun _ -> str "How many bits should go to the top (LSB) wire? The remaining bits will go to the bottom (MSB) wire. \
+                      Use Edit -> Flip Vertically after placing component to swap top and bottom"
+    let intDefault = 1
+    let body = dialogPopupBodyOnlyInt beforeInt intDefault dispatch
+    let buttonText = "Add"
+    let buttonAction =
+        fun (dialogData : PopupDialogData) ->
+            let inputInt = getInt dialogData
+            createCompStdLabel (SplitWire inputInt) model dispatch
+            dispatch ClosePopup
+    let isDisabled =
+        fun (dialogData : PopupDialogData) -> getInt dialogData < 1
+    dialogPopup title body buttonText buttonAction isDisabled [] dispatch
+
+let private createNInputGatePopup comp (model:Model) dispatch = //HLP23:Shaanuka
+    let title = sprintf "Create N bit input gate"
+    let beforeInt =
+        fun _ -> str "How many bits should input have?"
+    let intDefault = model.LastUsedDialogWidth 
+    let body = dialogPopupBodyOnlyInt beforeInt intDefault dispatch
+    let buttonText = "Add"
+    let buttonAction =
+        fun (dialogData : PopupDialogData) ->
+            let inputInt = getInt dialogData
+            //createCompStdLabel (NbitsXor inputInt) {model with LastUsedDialogWidth = inputInt} dispatch
+            createComponent comp "" model dispatch
+            dispatch ClosePopup
+    let isDisabled =
+        fun (dialogData : PopupDialogData) -> getInt dialogData < 1
+    dialogPopup title body buttonText buttonAction isDisabled [] dispatch
+    
+
+/// two react text lines in red
+let private twoErrorLines errMsg1 errMsg2 =
+    span [Style [Color Red]] [str errMsg1; br []; str errMsg2; br [] ]
+
+/// two line message giving constant value
+let private constantValueMessage w (cVal:int64) =
+    let mask = 
+        if w = 64 then 
+            0xffffffffffffffffUL 
+        else 
+            (1UL <<< w) - 1UL
+    let uVal = (uint64 cVal) &&& mask
+    let sVal = ((int64 uVal) <<< 64 - w) >>> 64 - w
+    let hVal = NumberHelpers.fillHex64 w (int64 uVal)
+    let line1 = $"Decimal value: %d{uVal} (%d{sVal} signed)"
+    let line2 = $"Hex value: %s{hVal}"
+    span [] [str line1; br [] ; str line2; br [] ]
+
+/// two line message giving constant value
+let private busCompareValueMessage w (cVal:uint32) =
+    let mask = 
+        if w = 32 then 
+            0xffffffffu
+        else 
+            (1u <<< w) - 1u
+    let uVal = cVal &&& mask
+    let sVal = ((int32 uVal) <<< 32 - w) >>> 32 - w
+    let hVal = NumberHelpers.hex(int uVal)
+    let line1 = $"Decimal value: %d{uVal} (%d{sVal} signed)"
+    let line2 = $"Hex value: %s{hVal}"
+    span [] [str line1; br [] ; str line2; br [] ]
+
+/// check constant parameters and return two react lines with
+/// error message or value details
+let parseConstant wMax w cText =
+    if w < 1 || w > wMax then
+            twoErrorLines $"Constant width must be in the range 1..{wMax}" "", None
+    else
+        match NumberHelpers.strToIntCheckWidth w cText with
+        | Ok n ->
+            constantValueMessage w n, Some (Constant1 (w,n,cText))
+        | Error msg ->
+            twoErrorLines msg "", None
+
+let parseBusCompareValue wMax w cText =
+    if w < 1 || w > wMax then
+            twoErrorLines $"Bus Compare width must be in the range 1..{wMax}" "", None
+    else
+        match NumberHelpers.strToIntCheckWidth w cText with
+        | Ok n ->
+            let n' =
+                if n >= 0 then n |> uint32
+                else
+                    let mask = 
+                        if w = 32 then 
+                            0xffffffffu
+                        else 
+                            (1u <<< w) - 1u
+                    let uVal = (uint32 n) &&& mask
+                    uVal
+            busCompareValueMessage w (uint32 n), Some (BusCompare1 (w,(n'),cText))
+        | Error msg ->
+            twoErrorLines msg "", None
+
+/// create react popup to set a constant
+let private createConstantPopup model dispatch =
+    let title = sprintf "Add Constant" 
+    let beforeInt =
+        fun _ -> str "How many bits has the wire carrying the constant?"
+    let intDefault = 1
+    let parseConstantDialog dialog =
+        parseConstant 64
+            (Option.defaultValue intDefault dialog.Int)
+            (Option.defaultValue "" dialog.Text)
+    let beforeText = (fun d -> div [] [d |> parseConstantDialog |> fst; br [] ])
+    let placeholder = "Value: decimal, 0x... hex, 0b... binary"   
+    let body = dialogPopupBodyIntAndText beforeText placeholder beforeInt intDefault dispatch
+    let buttonText = "Add"
+    let buttonAction =
+        fun (dialogData : PopupDialogData) ->
+            let width = getInt dialogData
+            let text = Option.defaultValue "" dialogData.Text
+            let constant = 
+                match NumberHelpers.strToIntCheckWidth width text with
+                | Ok n -> n
+                | Error _ -> 0L // should never happen?
+            let text' = if text = "" then "0" else text
+            createCompStdLabel (Constant1(width,constant,text')) model dispatch
+            dispatch ClosePopup
+    let isDisabled = parseConstantDialog >> snd >> Option.isNone
+    dialogPopup title body buttonText buttonAction isDisabled [] dispatch
+
+let private createBusSelectPopup model dispatch =
+    let title = sprintf "Add Bus Selection node" 
+    let beforeInt2 =
+        fun _ -> str "Which input bit is the least significant output bit?"
+    let beforeInt =
+        fun _ -> str "How many bits width is the output bus?"
+    let intDefault = 1
+    let intDefault2 = 0L
+    let body = dialogPopupBodyTwoInts (beforeInt,beforeInt2) (intDefault, int64 intDefault2) "60px" dispatch
+    let buttonText = "Add"
+    let buttonAction =
+        fun (dialogData : PopupDialogData) ->
+            let width = getInt dialogData
+            let lsb = int32 (getInt2 dialogData)
+            createCompStdLabel (BusSelection(width,lsb)) model dispatch
+            dispatch ClosePopup
+    let isDisabled =
+        fun (dialogData : PopupDialogData) -> getInt dialogData < 1 || getInt2 dialogData < 0L
+    dialogPopup title body buttonText buttonAction isDisabled [] dispatch
+
+let private createBusComparePopup (model:Model) dispatch =
+    let title = sprintf "Add Bus Compare node" 
+    let beforeInt =
+        fun _ -> str "How many bits width is the input bus?"
+    let intDefault = 1
+    let parseBusCompDialog dialog =
+        parseBusCompareValue 32 (Option.defaultValue intDefault dialog.Int) (Option.defaultValue "" dialog.Text)
+    let beforeText = (fun d -> div [] [d |> parseBusCompDialog |> fst; br [] ])
+    let placeholder = "Value: decimal, 0x... hex, 0b... binary"   
+    let body = dialogPopupBodyIntAndText beforeText placeholder beforeInt intDefault dispatch
+    let buttonText = "Add"
+    let buttonAction =
+        fun (dialogData : PopupDialogData) ->
+            let width = getInt dialogData
+            let text = Option.defaultValue "" dialogData.Text
+            let constant = 
+                match NumberHelpers.strToIntCheckWidth width text with
+                | Ok n -> 
+                    if n >= 0 then n |> uint32
+                    else
+                        let mask = 
+                            if width = 32 then 
+                                0xffffffffu
+                            else 
+                                (1u <<< width) - 1u
+                        let uVal = (uint32 n) &&& mask
+                        uVal
+                | Error _ -> 0u // should never happen?
+            let text' = if text = "" then "0" else text
+            createCompStdLabel (BusCompare1(width,constant,text')) model dispatch
+            dispatch ClosePopup
+    let isDisabled = parseBusCompDialog >> snd >> Option.isNone
+    dialogPopup title body buttonText buttonAction isDisabled [] dispatch
+
+let private createRegisterPopup regType (model:Model) dispatch =
+    let title = sprintf "Add Register" 
+    let beforeInt =
+        fun _ -> str "How wide should the register be (in bits)?"
+    let intDefault = model.LastUsedDialogWidth
+    let body = dialogPopupBodyOnlyInt beforeInt intDefault dispatch
+    let buttonText = "Add"
+    let buttonAction =
+        fun (dialogData : PopupDialogData) ->
+            let inputInt = getInt dialogData
+            createCompStdLabel (regType inputInt) model dispatch
+            dispatch ClosePopup
+    let isDisabled =
+        fun (dialogData : PopupDialogData) -> getInt dialogData < 1
+    dialogPopup title body buttonText buttonAction isDisabled [] dispatch
+
+
+ 
+    
+
+let private createMemoryPopup memType model (dispatch: Msg -> Unit) =
+    let title = "Create memory"
+    let intDefault = model.LastUsedDialogWidth
+    let addError errorOpt (memSetup:(int*int*InitMemData*string option) option) : (int*int*InitMemData*string option) option =
+        match memSetup with
+        | Some (n1,n2,mem, _) ->
+            Some (n1,n2,mem,errorOpt)
+        | _ -> None
+    let body = dialogPopupBodyMemorySetup intDefault dispatch
+    let buttonText = "Add"
+    let buttonAction =
+        fun (dialogData : PopupDialogData) ->
+            let addressWidth, wordWidth, source, msgOpt = getMemorySetup dialogData intDefault
+            let initMem = {
+                AddressWidth = addressWidth
+                WordWidth = wordWidth
+                Init = source
+                Data = Map.empty
+                }
+
+            let memory = FilesIO.initialiseMem  initMem dialogData.ProjectPath
+            match memory with
+            | Ok mem ->
+                createCompStdLabel (memType mem)  model dispatch
+                dispatch ClosePopup
+            | Error mess ->
+                dispatch <| SetPopupDialogMemorySetup (addError (Some mess) dialogData.MemorySetup)
+    let isDisabled =
+        fun (dialogData : PopupDialogData) ->
+            let addressWidth, wordWidth, source,_ = getMemorySetup dialogData 1
+            let error = 
+                match dialogData.MemorySetup with 
+                | Some(_,_,ToFileBadName _,_) ->
+                    Some "File name must be alphanumeric without prefix"
+                | None -> 
+                    Some ""
+                | Some (_,_,SignedMultiplier,_) 
+                | Some(_,_,UnsignedMultiplier,_) ->
+                    if addressWidth % 2 <> 0 then
+                        Some "The address width must be even for a multiplier"
+                    elif addressWidth > 16 then
+                        Some "The maximum multiplier size is 8X8 - 16 address bits"
+                    else None
+                | _ -> 
+                    None
+            match error with
+            | Some msg when msg <> "" ->
+                match dialogData.MemorySetup with
+                | Some (_,_,_,e) when e = Some msg -> ()
+                | _ -> dispatch <| SetPopupDialogMemorySetup (addError (Some msg) dialogData.MemorySetup)
+            | _ -> ()
+            addressWidth < 1 || wordWidth < 1 || error <> None
+    dialogPopup title body buttonText buttonAction isDisabled [] dispatch
+
+
+
+let rec createVerilogPopup model showExtraErrors correctedCode moduleName (origin:CodeEditorOpen) dispatch =
+    let title = sprintf "Create Combinational Logic Components using Verilog" 
+    let beforeText =
+        fun _ -> str <| sprintf "ISSIE Component Name"
+    let noErrors = List.isEmpty model.PopupDialogData.VerilogErrors
+    let errorDiv = if noErrors then null else getErrorDiv model.PopupDialogData.VerilogErrors
+    let errorList = if showExtraErrors then model.PopupDialogData.VerilogErrors else [] 
+
+    let saveButtonAction =
+        fun (dialogData : PopupDialogData) ->
+            match model.CurrentProj with
+            | None -> failwithf "What? current project cannot be None at this point in writing Verilog Component"
+            | Some project ->
+                let name = (Option.get moduleName)
+                let folderPath = project.ProjectPath
+                let path = pathJoin [| folderPath; name + ".v" |]
+                let path2 = pathJoin [| folderPath; name + ".dgm" |]
+                let code = getCode dialogData
+                
+                match writeFile path code with
+                | Ok _ -> ()
+                | Error _ -> failwithf "Writing verilog file FAILED"
+                
+                let parsedCodeNearley = parseFromFile(code)
+                let output = Json.parseAs<ParserOutput> parsedCodeNearley
+                let result = Option.get output.Result
+                let fixedAST = fix result
+                printfn "fixed %A" fixedAST
+                let parsedAST = fixedAST |> Json.parseAs<VerilogInput>
+
+                let cs = SheetCreator.createSheet parsedAST
+                let toSaveCanvasState = Helpers.JsonHelpers.stateToJsonString (cs, None, Some {Form = Some (Verilog name);Description=None})
+
+                match writeFile path2 toSaveCanvasState with
+                | Ok _ -> 
+                    let newComponent = 
+                        match tryLoadComponentFromPath path2 with
+                        |Ok comp -> comp
+                        |Error _ -> failwithf "failed to load the created Verilog file"
+                    let updatedProject =
+                        {project with LoadedComponents = newComponent :: project.LoadedComponents}
+                    openFileInProject project.OpenFileName updatedProject model dispatch
+                | Error _ -> failwithf "Writing .dgm file FAILED"
+            dispatch ClosePopup
+
+    let updateButton = 
+        fun (dialogData : PopupDialogData) ->
+            match model.CurrentProj with
+            | None -> failwithf "What? current project cannot be None at this point in writing Verilog Component"
+            | Some project ->
+                let name = (Option.get moduleName)
+                let folderPath = project.ProjectPath
+                let path = pathJoin [| folderPath; name + ".v" |]
+                let code = getCode dialogData
+                match writeFile path code with
+                | Ok _ -> ()
+                | Error _ -> failwithf "Writing verilog file FAILED"
+                
+                let parsedCodeNearley = parseFromFile(code)
+                let output = Json.parseAs<ParserOutput> parsedCodeNearley
+                let result = Option.get output.Result
+                let fixedAST = fix result
+                let parsedAST = fixedAST |> Json.parseAs<VerilogInput>
+                let newCS = SheetCreator.createSheet parsedAST
+
+                dispatch (StartUICmd SaveSheet)               
+                updateVerilogFileActionWithModelUpdate newCS name model dispatch |> ignore
+                dispatch <| Sheet(SheetT.DoNothing)
+
+
+    let compile =
+        fun (dialogData : PopupDialogData) ->
+            match model.CurrentProj with
+            | None -> failwithf "What? current project cannot be None at this point in compiling Verilog Component"
+            | Some project ->
+                let code = getCode dialogData
+                let parsedCodeNearley = parseFromFile(code)
+                let output = Json.parseAs<ParserOutput> parsedCodeNearley
+                if isNullOrUndefined output.Error then
+                    match Option.isNone output.Result with 
+                    |true-> () //do nothing if parser failed for some reason
+                    |false ->
+                        let result = Option.get output.Result
+                        let fixedAST = fix result
+                        let linesIndex = Option.get output.NewLinesIndex |> Array.toList
+                        let parsedAST = fixedAST |> Json.parseAs<VerilogInput>                        
+                        let moduleName = parsedAST.Module.ModuleName.Name
+                        let errorList = ErrorCheck.getSemanticErrors parsedAST linesIndex origin project
+                        let dataUpdated = {dialogData with VerilogErrors = errorList; VerilogCode=Some code}
+                        let showErrors' = 
+                            match List.isEmpty errorList with
+                            | true -> false
+                            | false -> showExtraErrors 
+                        createVerilogPopup {model with PopupDialogData = dataUpdated } showErrors' None (Some moduleName) origin dispatch
+                else
+                    let error = Option.get output.Error
+                    let error'= CodeEditorHelpers.getSyntaxErrorInfo error
+                    let dataUpdated = {dialogData with VerilogErrors = [error'] }
+                    createVerilogPopup {model with PopupDialogData = dataUpdated } showExtraErrors None moduleName origin dispatch
+ 
+
+    let addButton =
+        fun (dialogData : PopupDialogData) ->
+            fun (suggestion,replaceType,line) -> 
+                
+                let findLastIOAndAssignment (oldCode:string) =
+                    let isSmallerThan x y = y <= x
+
+                    let parsedCodeNearley = parseFromFile(oldCode)
+                    let output = Json.parseAs<ParserOutput> parsedCodeNearley
+                    let result = Option.get output.Result
+                    let fixedAST = fix result
+                    let linesIndex = Option.get output.NewLinesIndex |> Array.toList
+                    let parsedAST = fixedAST |> Json.parseAs<VerilogInput>      
+                    let ioDecls = parsedAST.Module.ModuleItems.ItemList |> Array.filter (fun item -> Option.isSome item.IODecl)
+                    let lastIODecl = Array.tryLast ioDecls
+                    let lastIOLocation =
+                        match lastIODecl with
+                        |Some d -> d.Location
+                        |None -> 1
+                    let prevIndexIO = List.findIndexBack (fun x -> isSmallerThan lastIOLocation x) linesIndex
+                    
+                    let assignments = parsedAST.Module.ModuleItems.ItemList |> Array.filter (fun item -> Option.isSome item.Statement)
+                    let lastAssignment = Array.tryLast assignments
+                    let lastAssignmentLocation =
+                        match lastAssignment with
+                        |Some d -> d.Location
+                        |None -> lastIOLocation
+                    let prevIndexA = List.findIndexBack (fun x -> isSmallerThan lastAssignmentLocation x) linesIndex                    
+                    
+                    (prevIndexIO,prevIndexA)
+                
+                
+                let putToCorrectPlace (oldCode:string) suggestion replaceType line =
+                    let sepCode = oldCode.Split([|"\n"|],StringSplitOptions.RemoveEmptyEntries)
+                    let linesList = Seq.toList sepCode
+                    match replaceType with
+                    |IODeclaration |Assignment ->
+                        let untilError = (linesList[0],[2..line+1])||> List.fold (fun s v -> s+"\n"+linesList[v-1])
+                        let fixedError = untilError+"\n  "+ suggestion
+                        (fixedError,[line+1..(List.length linesList)-1])||> List.fold (fun s v -> s+"\n"+linesList[v])
+                    |Variable error ->
+                        let untilError = ("",[1..line-1])||> List.fold (fun s v -> 
+                            match v with
+                            |1 -> linesList[v-1]
+                            |_ -> s+"\n"+linesList[v-1]
+                        )
+                        let fixedLine = linesList[line-1].Replace(error,suggestion)
+                        let fixedError = 
+                            match line with
+                            |1 -> fixedLine
+                            |_ -> untilError+"\n"+ fixedLine
+                        (fixedError,[line..(List.length linesList)-1])||> List.fold (fun s v -> s+"\n"+linesList[v])
+                    |NoReplace ->
+                        oldCode
+
+                let lineToPut =
+                    match replaceType with
+                    |IODeclaration -> fst <| findLastIOAndAssignment (Option.defaultValue "" dialogData.VerilogCode)
+                    |Assignment -> snd <| findLastIOAndAssignment (Option.defaultValue "" dialogData.VerilogCode)
+                    |_ -> line
+                let replacedCode = putToCorrectPlace (Option.defaultValue "" dialogData.VerilogCode) suggestion replaceType lineToPut
+                createVerilogPopup model showExtraErrors (Some replacedCode) moduleName origin dispatch
+    
+    let moreInfoButton = 
+        fun (dialogData : PopupDialogData) ->
+            match model.CurrentProj with
+            | None -> failwithf "What? current project cannot be None at this point in compiling Verilog Component"
+            | Some project ->
+                let errors = dialogData.VerilogErrors
+                createVerilogPopup model (not showExtraErrors) None moduleName origin dispatch
+    
+    let body= dialogVerilogCompBody beforeText moduleName errorDiv errorList showExtraErrors correctedCode compile addButton dispatch
+
+    let isDisabled =
+        fun (dialogData : PopupDialogData) ->   //OverflowX OverflowOptions.Hidden;OverflowY OverflowOptions.Hidden
+            not noErrors
+    
+    let extra = if showExtraErrors then [Width "80%";Height "75%";OverflowX OverflowOptions.Hidden;Position PositionOptions.Fixed;] else [Width "50%";Height "75%";OverflowX OverflowOptions.Hidden;Position PositionOptions.Fixed;]
+    let saveUpdateText = match origin with |NewVerilogFile -> "Save" |UpdateVerilogFile _ -> "Update"
+    let saveUpdateButton = match origin with |NewVerilogFile -> saveButtonAction |UpdateVerilogFile _ -> updateButton
+    dialogVerilogPopup title body saveUpdateText noErrors showExtraErrors saveUpdateButton moreInfoButton isDisabled extra dispatch
+
+
+let private makeMenuGroup title menuList =
+    details [Open false] [
+        summary [menuLabelStyle] [ str title ]
+        Menu.list [] menuList
+    ]
+
+
+let mutable firstTip = true
+
+let mutable tippyNodes: Browser.Types.Element list = []
+
+let private makeMenuGroupWithTip styles  title tip menuList =
+    details [
+        Open false;
+        HTMLAttr.ClassName $"{Tooltip.ClassName} {Tooltip.IsMultiline}"
+        Tooltip.dataTooltip tip
+        Style styles
+    ] [
+        summary [menuLabelStyle] [ str title ]
+        Menu.list [] menuList
+    ]
+
+let compareModelsApprox (m1:Model) (m2:Model) =
+
+    let m1r = reduceApprox m1
+    let m2r = reduceApprox m2
+    let b = m1r = m2r
+    //printfn "Model equality:%A" b
+    //if b = false then printfn "\n\n%A\n\n%A\n\n" m1r m2r
+    b
+
+
+
+
+let viewCatalogue model dispatch =
+
+        let muxTipMessage (numBusses:string) = $"Selects the one of its {numBusses} input busses numbered by the value of the select input 
+                                to be the output. Adjusts bus width to match"
+
+        let deMuxTipMessage (numBits:string) = $"The output numbered by the binary value 
+        of the {numBits} sel inputs is equal to Data, the others are 0"
+
+        let viewCatOfModel = fun model ->                 
+            let styles = 
+                match model.Sheet.Action with
+                | SheetT.InitialisedCreateComponent _ -> [Cursor "grabbing"]
+                | _ -> []
+
+            let catTip1 name func (tip:string) = 
+                let react = menuItem styles name func
+                div [ HTMLAttr.ClassName $"{Tooltip.ClassName} {Tooltip.IsMultiline}"
+                      Tooltip.dataTooltip tip
+                      Style styles
+                    ]
+                    [ react ]
+            Menu.menu [Props [Class "py-1"; Style styles]]  [
+                // TODO
+                    makeMenuGroup
+                        "Input / Output"
+                        [ catTip1 "Input"  (fun _ -> createInputPopup "input" Input1 model dispatch) "Input connection to current sheet: one or more bits"
+                          catTip1 "Output" (fun _ -> createIOPopup true "output" Output model dispatch) "Output connection from current sheet: one or more bits"
+                          catTip1 "Viewer" (fun _ -> createIOPopup true "viewer" Viewer model dispatch) "Viewer to expose value in step simulation: works in subsheets. \
+                                                                                                         Can also be used to terminate an unused output."
+                          catTip1 "Constant" (fun _ -> createConstantPopup model dispatch) "Define a one or more bit constant value of specified width, \
+                                                                                            e.g. 0 or 1, to drive an input. Values can be written \
+                                                                                            in hex, decimal, or binary."
+                          catTip1 "Wire Label" (fun _ -> createIOPopup false "label" (fun _ -> IOLabel) model dispatch) "Labels with the same name connect \
+                                                                                                                         together wires within a sheet. Each set of labels \
+                                                                                                                         muts have exactly one driving input. \
+                                                                                                                         A label can also be used to terminate an unused output"]
+                    makeMenuGroup
+                        "Buses"
+                        [ catTip1 "MergeWires"  (fun _ -> createComponent MergeWires "" model dispatch) "Use Mergewires when you want to \
+                                                                                       join the bits of a two busses to make a wider bus. \
+                                                                                       Default has LS bits connected to top arm. Use Edit -> Flip Vertically \
+                                                                                       after placing component to change this."
+                          catTip1 "SplitWire" (fun _ -> createSplitWirePopup model dispatch) "Use Splitwire when you want to split the \
+                                                                                             bits of a bus into two sets. \
+                                                                                             Default has LS bits connected to top arm. Use Edit -> Flip Vertically \
+                                                                                             after placing component to change this."
+                          catTip1 "Bus Select" (fun _ -> createBusSelectPopup model dispatch) "Bus Select output connects to one or \
+                                                                                                more selected bits of its input"
+                          catTip1 "Bus Compare" (fun _ -> createBusComparePopup model dispatch) "Bus compare outputs 1 if the input bus \
+                                                                                                 matches a constant value as written in decimal, hex, or binary." 
+                          catTip1 "N bits spreader" (fun _ -> createNbitSpreaderPopup model dispatch) "1-to-N bits spreader"]
+                    makeMenuGroup
+                        "Gates"
+                        [ catTip1 "Not"  (fun _ -> createCompStdLabel Not model dispatch) "Invertor: output is negation of input"
+                          catTip1 "And"  (fun _ -> createCompStdLabel (And None) model dispatch) "Output is 1 if both the two inputs are 1"
+                          catTip1 "Or"   (fun _ -> createCompStdLabel (Or None) model dispatch) "Output is 1 if either of the two inputs are 1"
+                          catTip1 "Xor"  (fun _ -> createCompStdLabel (Xor None) model dispatch) "Output is 1 if the two inputs have different values"
+                          catTip1 "Nand" (fun _ -> createCompStdLabel (Nand None) model dispatch) "Output is 0 if both the two inputs are 1"
+                          catTip1 "Nor"  (fun _ -> createCompStdLabel (Nor None) model dispatch) "Output is 0 if either of the two inputs are 1"
+                          catTip1 "Xnor" (fun _ -> createCompStdLabel (Xnor None) model dispatch) "Output is 1 if the two inputs have the same values"]
+                    makeMenuGroup
+                        "Mux / Demux"
+                        [ catTip1 "2-Mux" (fun _ -> createCompStdLabel Mux2 model dispatch) <| muxTipMessage "two"
+                          catTip1 "4-Mux" (fun _ -> createCompStdLabel Mux4 model dispatch) <| muxTipMessage "four"
+                          catTip1 "8-Mux" (fun _ -> createCompStdLabel Mux8 model dispatch) <| muxTipMessage "eight"                                                             
+                          catTip1 "2-Demux" (fun _ -> createCompStdLabel Demux2 model dispatch)  <| deMuxTipMessage "two"  
+                          catTip1 "4-Demux" (fun _ -> createCompStdLabel Demux4 model dispatch)  <| deMuxTipMessage "four"
+                          catTip1 "8-Demux" (fun _ -> createCompStdLabel Demux8 model dispatch)  <| deMuxTipMessage "eight" ]
+                    makeMenuGroup
+                        "Arithmetic"
+                        [ catTip1 "N bits adder" (fun _ -> createNbitsAdderPopup model dispatch) "N bit Binary adder with carry in to bit 0 and carry out from bit N-1"
+                          catTip1 "N bits XOR" (fun _ -> createNbitsXorPopup model dispatch) "N bit XOR gates - use to make subtractor or comparator"
+                          catTip1 "N bits AND" (fun _ -> createNbitsAndPopup model dispatch) "N bit AND gates"
+                          catTip1 "N bits OR" (fun _ -> createNbitsOrPopup model dispatch) "N bit OR gates"
+                          catTip1 "N bits NOT" (fun _ -> createNbitsNotPopup model dispatch) "N bit NOT gates"]
+
+                    makeMenuGroup
+                        "Flip Flops and Registers"
+                        [ catTip1 "D-flip-flop" (fun _ -> createCompStdLabel DFF model dispatch) "D flip-flop - note that clock is assumed always connected to a global clock, \
+                                                                                                   so ripple counters cannot be implemented in Issie"
+                          catTip1 "D-flip-flop with enable" (fun _ -> createCompStdLabel DFFE model dispatch) "D flip-flop: output will remain unchanged when En is 0"
+                          catTip1 "Register" (fun _ -> createRegisterPopup Register model dispatch) "N D flip-flops with inputs and outputs combined into single N bit busses"
+                          catTip1 "Register with enable" (fun _ -> createRegisterPopup RegisterE model dispatch) "As register but outputs stay the same if En is 0"
+                          catTip1 "Counter" (fun _ -> createRegisterPopup Counter model dispatch) "N-bits counter with customisable enable and load inputs"]
+                    makeMenuGroup
+                        "Memories"
+                        [ catTip1 "ROM (asynchronous)" (fun _ -> createMemoryPopup AsyncROM1 model dispatch) "This is combinational: \
+                                                    the output is available in the same clock cycle that the address is presented"
+                          catTip1 "ROM (synchronous)" (fun _ -> createMemoryPopup ROM1 model dispatch) "A ROM whose output contains \
+                                                    the addressed data in the clock cycle after the address is presented"
+                          catTip1 "RAM (synchronous)" (fun _ -> createMemoryPopup RAM1 model dispatch)  "A RAM whose output contains the addressed \
+                                                   data in the clock cycle after the address is presented" 
+                          catTip1 "RAM (async read)" (fun _ -> createMemoryPopup AsyncRAM1 model dispatch)  "A RAM whose output contains the addressed \
+                                                   data in the same clock cycle as address is presented" ]
+
+                    makeMenuGroupWithTip styles
+                        "This project"
+                        "Every design sheet is available for use in other sheets as a custom component: \
+                        it can be added any number of times, each instance replicating the sheet logic"
+                        (makeCustomList styles model dispatch)
+
+                    makeMenuGroupWithTip 
+                        styles
+                        "Verilog"
+                        "Write combinational logic in Verilog and use it as a Custom Component. 
+                         To edit/delete a verilog component add it in a sheet and click on 'properties'"
+                        (List.append 
+                            [menuItem styles "New Verilog Component" (fun _ -> createVerilogPopup model false None None NewVerilogFile dispatch) ]
+                            (makeVerilogList styles model dispatch))
+                          
+                ]
+        (viewCatOfModel) model 