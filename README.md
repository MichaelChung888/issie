# Issie - an Interactive Schematic Simulator with Integrated Editor

Issie (Interactive Schematic Simulator with Integrated Editor) is an application for digital circuit design and simulation. It is targeted at students and hobbyists that want to get a grasp of Digital Electronics concepts in a simple and fun way. Issie is designed to be beginner-friendly and guide the users toward their goals via clear error messages and visual clues. Issie is developed and actively used in teaching at Imperial College London.

* If you are just interested in using the application, jump to the [Getting Started](#getting-started) section. 
* If you want user documentation and news go to the [web pages](https://tomcl.github.io/issie/).

For more technical info about the project, read on. This documentation is partly based on the excellent [VisUAL2](https://github.com/ImperialCollegeLondon/Visual2) documentation, given the similarity in the technology stack used.

## Introduction

For the Issie website go [here](https://tomcl.github.io/issie/).

The application is mostly written in F#, which gets transpiled to JavaScript via the [Fable](https://fable.io/) compiler. [Electron](https://www.electronjs.org/) is then used to convert the developed web-app to a cross-platform application. [Electron](electronjs.org) provides access to platform-level APIs (such as access to the file system) which would not be available to vanilla browser web-apps.

[Webpack 4](https://webpack.js.org/) is the module bundler responsible for the JavaScript concatenation and automated building process: the electron-webpack build 
is automated with the all-in-one electron-webpack package.

The drawing capabilities are provided (now) by a custom schemetic editor library implemented in F# and specialised for digital components.

The choice of F# as main programming language for the app has been dictated by a few factors:

* The success of the [VisUAL2](https://github.com/ImperialCollegeLondon/Visual2), which uses a similar technology stack;
* Strongly typed functional code tends to be easy to maintain and test, as the type-checker massively helps you;
* Imperial College EEE/EIE students learn such language in the 3rd year High-Level-Programming course, hence can maintain the app in the future;
* F# can be used with the powerful [Elmish](https://elmish.github.io/elmish/) framework to develop User Interfaces in a [Functional Reactive Programming](https://en.wikipedia.org/wiki/Functional_reactive_programming) fashion.

## Project Structure

Electron bundles Chromium (View) and node.js (Engine), therefore as in every node.js project, the `package.json` file specifies the (Node) module dependencies.

* dependencies: node libraries that the executable code (and development code) needs
* dev-dependencies: node libraries only needed by development tools

Additionally, the section `"scripts"`:
```
 "scripts": {
    "compile": "dotnet fable src/main && dotnet fable src/renderer",
    "dev": "cd src/main && dotnet fable watch . --run npm run devrenderer",
    "devmain": "cd src/main && dotnet fable watch . --run npm run webpackdev",
    "devrenderer": "cd src/renderer && dotnet fable watch . --run npm run webpackdev",
    "webpackdev": "electron-webpack dev",
    "webpack": "electron-webpack",
    "dist": "npm run compile && npm run webpack &&  electron-builder",
  }
```
Defines the in-project shortcut commands as a set of `<key> : <value` lines, so that when we use `npm run <stript_key>` it is equivalent to calling `<script_value>`. 
For example, in the root of the project, running in the terminal `npm run dev` is equivalent to the command line:

```
cd src/main && dotnet fable watch . --run npm run devrenderer
```

This runs fable 3 to transpile the main process, then (`--run` is an option of fable to run another command) runs script `devrenderer` to transpile to javascript and watch the F# files in the renderer process. After the renderer transpilation is finished 
`electron-webpack dev` will be run. This invokes `webpack` to pack and lauch the javascript code, under electron, and also watches for changes in the javascript code, and *hot loads* these on the running application

As result of this, at any time saving an edited F# renderer project file causes (nearly) immediate:

* fable transpile to from F# to javascript file (dependent F# files may also be transpiled)
* webpack hot load of any changed javascript files to the running electron application

The build system depends on a `Fake` file `build.fsx`. Fake is a DSL written in F# that is specialised to automate build tasks. Build.fsx has targets representing build tasks, and normally these are run via `build.cmd` or `build.sh`, instead of using `dotnet fake` directly:

* `build <target>` ==> `dotnet fake build -t <target>`

## Code Structure

The source code consists of two distinct sections transpiled separately to Javascript to make a complete Electron application.

* The electron main process runs the Electron parent process under the desktop native OS, it starts the app process and provides desktop access services to it.
* The electron client (app) process runs under Chromium in a simulated browser environment (isolated from the native OS).

Electron thus allows code written for a browser (HTML + CSS + JavaScript) to be run as a desktop app with the additional capability of desktop filesystem access via communication between the two processes.

Both processes run Javascript under Node.

The `src/Main/Main.fs` source configures electron start-up and is boilerplate. It is transpiled to the root project directory so it can be automatically picked up by Electron.

The remaining app code is arranged in four different sections, each being a separate F# project. This separation allows all the non-web-based code (which can equally be run and tested under .Net) to be run and tested under F# directly in addition to being transpiled and run under Electron.

The project relies on the draw2d JavaScript (node) library, which is extended to support digital electronics components. The extensions are in the `draw2d` sub-folder of the renderer project source files. 

The code that turns the F# project source into `renderer.js` is the FABLE compiler followed by the Node Webpack bundler that combines multiple Javascript files into a single `renderer.js`.

The compile process is controlled by the `.fsproj` files (defining the F# source) and `webpack.additions.main.js`, `webpack.additions.renderer.js`
which define how Webpack combines F# outputs for both electron main and electron app processes and where the executable code is put. 
This is boilerplate which you do not need to change; normally the F# project files are all that needs to be modified.

## File Structure

### `src` folder

|   Subfolder   |                                             Description                                            |
|:------------:|:--------------------------------------------------------------------------------------------------:|
| `main/` | Code for the main electron process that sets everything up - not normally changed |
| `Common/`       | Provides some common types and utilities used by all other sections, including the  WidthInferer |
| `Simulator/`    | Contains the logic to analyse and simulate a diagram.                                              |
| `Renderer/`     | Contains the UI logic, the wrapper to the JavaScript drawing library and a set of utility function to write/read/parse diagram files. This amd `main` are the only projects that cannot run under .Net, as they contain JavaScript related functionalities. |

### `Tests` folder

Contains numerous tests for the WidthInferer and Simulator. Based on F# Expecto testing library.


### `Static` folder

Contains static files used in the application.

### `Docs` folder

Contains source information copied (or compiled) into the `docs` directory that controls the project 
[Github Pages](https://pages.github.com/) website, with url [https://tomcl.github.io/issie/](https://tomcl.github.io/issie/).

## Project versus File in the Issie application

Issie allows the users to create projects and files within those projects. A Issie project is simply a folder named `<project-name>` that contains an empty file named `<project_name>.dprj` (dprj stands for diagram project). The project folder any non-zero number of design files, each named `<component_name>.dgm` (dgm stands for diagram). each deisgn file represents one design sheet of a hierarchical hardware design, sheets can contain, as components, other sheets.

When opening a project, Issie will initially search the given repository for `.dgm` files, parse and load their content, and allow the user to open them in Issie or use them as components in other designs.

## Build Magic

This project uses modern F# / dotnet cross-platform build. The build process does not normally concern a developer, but here is an overview for if it needs to be adjusted.

* Before anything can be built Dotnet & Node.js are manually be (globally) installed. Dotnet includes the `paket` tool which will manage other dotnet-related dependencies. Node.js includes `npm` which will do the same for Node-related dependencies. NB - there are other popular packet managers for Node, e.g. Yarn. They do not mix with npm, so make sure you do not use them. Confusingly, they will sort-of work, but cause install incompatibilities.
  * Dotnet dependencies are executable programs or libraries that run under dotnet and are written in C#'. F#, etc.
  * Node dependencies are (always) Javascript modules which run under node.
* Initially (the first time `build.cmd` is run) the build tools categorised in `dotnet-tools.json` are installed by `dotnet tool restore`.
   * fake (with the F# compiler) 
   * fable
* Next all the project Dotnet dependencies (`paket.dependencies` for the whole project, selected from by the `paket.references` in each project directory, are loaded by the `paket` packet manager.
* Finally fake runs `build.fsx` (this is platform-independent) which uses `npm` to install all the node (Javascript) dependencies listed in `package.json`. That includes tools like webpack and electron, which run under node, as well as the node libraries that will be used by needed by the running electron app, including electron itself. These are all loaded by the `npm` packet manager. 

## Getting Started

If you just want to run the app go to the [releases page](https://github.com/tomcl/issie/releases) and
download and run the latest prebuilt binary for your platform (Windows or Macos). Issie will require in total about 200M of disk space.

* Windows: unzip \*.zip anywhere and double-click the top-level `Issie.exe` application in the unzipped files.
* Macos: Double click the dmg file  and run the application inside the folder, or drag and drop this to install.
    * The binaries are not signed. You will need to [perform a one-off security bypass](https://www.wikihow.com/Install-Software-from-Unsigned-Developers-on-a-Mac).

###

Issie installs and runs without making system changes - all of its code is inside the directory you download. You can delete this and replace it by a later version of Issie. Each design sheet is stored in a similarly named file under the porject directory. The subdirectory `backup` there contains a large numbers of backup snapshots for design recovery. These are not needed for Issie operation so you can delete them - or even the whole `backup` directory, if you wish.

## Getting Started as Developer

If you want to get started as a developer, follow these steps.

### Development Install Prerequisites

Download and install (if you already have these tools installed just check the version constraints).

<<<<<<< HEAD
* [.Net 6 SDK](https://dotnet.microsoft.com/download/dotnet/5.0).  Version >= 6.0
* [Node.js v14](https://nodejs.org/dist/latest-v14.x/). **Version 12 or (preferably) v14 - NOT latest 16**
    * Node.js includes the `npm` package manager, so this does not need to be installed separately.
    * The lastest LTS version of Node is now v16. That will currently NOT work.
    * If you are using a different version of Node for developmnet on oytehr projects, global install 
    (the default) may interfere with this. You will need to do a more complex local node install.
=======
* [.Net 6 SDK](https://dotnet.microsoft.com/download/dotnet/6.0).  Version >= 6.0
* [Node.js v12](https://nodejs.org/dist/latest-v12.x/). **Version = latest 12.x.x**
    * Node.js includes the `npm` package manager, so this does not need to be installed separately.
    * The lastest LTS version of Node is now v14. That will currently NOT work.
* (recommended) Visual Studio 2022 which includes F# 6.0
* (recommended) install [hyper.js](https://hyper.is/) to have a good command line interface - anything else you like ywill do.
>>>>>>> bc43357a

### Issie Development

1. Download & unzip the [Issie repo](https://github.com/tomcl/ISSIE), or if contributing clone it locally, or fork it on github and then clone it locally. Make sure you are contributing to the Issie repo - not the Issie parent repo, if cloning (Github desktop gives you this option when you clone).

3. Navigate to the project root directory (which contains this README) in a command-line interpreter. For Windows usage make sure if possible for convenience 
that you have a _tabbed_ command-line interpreter that can be started direct from file explorer within a specific directory (by right-clicking on the explorer directory view). 
That makes things a lot more pleasant. The new [Windows Terminal](https://github.com/microsoft/terminal) works well.

4. Run `build.cmd` under Windows or `build.sh` under linux or macos. This will download and install all dependencies then launch the application with HMR.
  
  * HMR: the application will automatically recompile and update while running if you save updated source files
  * To initialise and reload: `File -> reload page`
  * To exit: after you exit the application the auto-compile script will terminate after about 15s
  * To recompile the application `npm run dev` or `npm run devfast` (devfast switches off some debugging to make simulation run a lot faster).
  * To generate distributable binaries for dev host system `npm run dist`.
  * If you have changed node modules use `build dev`. Note that this project uses npm, not yarn. If npm gets stuck use `build cleannode` and try again.
  * From time to time run `build killzombies` to terminate orphan node and dotnet processes which accumulate using this dev chain. (Not sure if this is still needed)

#### Development on Macos

In theory the build should work equally well on macos. Practically that is now (10/2021) the case. Having installed the normal prerequisites, and Visual Studio for Mac, which itself has the F# compiler, the one-off setup can be done manually from the various build steps needed:

* git clone to local project directory as normal (with github desktop or command line git - one off)
* dotnet tool restore  (build tools - one off)
* paket install (install dotnet packages one off)
* npm install (install node packages - one off)
* npm run dev (run the dev envt) 


One unresolved issue that can occur on Macs is file permission problems. Best practice is for all installation and dev to run under the current (non-admin) user. If any part of the necessary downloaded development files gets written as root then subsequent development commands that modify it will need to be executed using sudo.

```
sudo npm run devfast
```

If possible, try to avoid this, but if necessary it can be done. Probably the better solution is to investigate properly which install steps introduce these root owner files, change the file ownership back to current user with `chown -R <username> <directory>`. Please document any progress made with mac builds (detailing which mac OS) on an issue.


## Reinstalling Compiler and Libraries

To reinstall the build environment (without changing project code) rerun `build.cmd` (Windows) or `build.sh` (Linux and MacOS). You may need first to
run `build killzombies` to remove orphan processes that lock build files.

## Creating binaries

`npm run dist` will generate the correct binaries for your system under `/dist`.

* There is a very rare bug in the code that downloads electron binaries that is sensitive to fast internet access: 
going through a VPN makes it go away. It is one-off since the binaries are cached once downloaded. If this hits you
the workaround is to run the build script again using Imperial College VPN. Having downloaded the binaries once
the porblem will go away.

## TODO


* Should Node be upgraded to v14?
* Clean up Paket dependencies
<|MERGE_RESOLUTION|>--- conflicted
+++ resolved
@@ -151,21 +151,15 @@
 
 Download and install (if you already have these tools installed just check the version constraints).
 
-<<<<<<< HEAD
+
 * [.Net 6 SDK](https://dotnet.microsoft.com/download/dotnet/5.0).  Version >= 6.0
 * [Node.js v14](https://nodejs.org/dist/latest-v14.x/). **Version 12 or (preferably) v14 - NOT latest 16**
     * Node.js includes the `npm` package manager, so this does not need to be installed separately.
     * The lastest LTS version of Node is now v16. That will currently NOT work.
     * If you are using a different version of Node for developmnet on oytehr projects, global install 
     (the default) may interfere with this. You will need to do a more complex local node install.
-=======
-* [.Net 6 SDK](https://dotnet.microsoft.com/download/dotnet/6.0).  Version >= 6.0
-* [Node.js v12](https://nodejs.org/dist/latest-v12.x/). **Version = latest 12.x.x**
-    * Node.js includes the `npm` package manager, so this does not need to be installed separately.
-    * The lastest LTS version of Node is now v14. That will currently NOT work.
 * (recommended) Visual Studio 2022 which includes F# 6.0
-* (recommended) install [hyper.js](https://hyper.is/) to have a good command line interface - anything else you like ywill do.
->>>>>>> bc43357a
+* (recommended) install [hyper.js](https://hyper.is/) to have a good command line interface - anything else you like will do.
 
 ### Issie Development
 
